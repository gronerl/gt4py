# -*- coding: utf-8 -*-
#
# GTC Toolchain - GT4Py Project - GridTools Framework
#
# Copyright (c) 2014-2021, ETH Zurich
# All rights reserved.
#
# This file is part of the GT4Py project and the GridTools framework.
# GT4Py is free software: you can redistribute it and/or modify it under
# the terms of the GNU General Public License as published by the
# Free Software Foundation, either version 3 of the License, or any later
# version. See the LICENSE.txt file at the top-level directory of this
# distribution for a copy of the license or check <https://www.gnu.org/licenses/>.
#
# SPDX-License-Identifier: GPL-3.0-or-later

from gtc.passes.oir_optimizations.horizontal_execution_merging import GreedyMerging

<<<<<<< HEAD
from ...oir_utils import AssignStmtFactory, HorizontalExecutionFactory, VerticalLoopFactory


def test_zero_extent_merging():
    testee = VerticalLoopFactory(
        horizontal_executions=[
            HorizontalExecutionFactory(
                body=[AssignStmtFactory(left__name="foo", right__name="bar")]
            ),
            HorizontalExecutionFactory(
                body=[AssignStmtFactory(left__name="baz", right__name="bar")]
            ),
            HorizontalExecutionFactory(
                body=[AssignStmtFactory(left__name="foo", right__name="foo")]
            ),
            HorizontalExecutionFactory(
                body=[AssignStmtFactory(left__name="foo", right__name="baz")],
            ),
        ]
=======
from ...oir_utils import (
    AssignStmtBuilder,
    CartesianOffsetBuilder,
    FieldAccessBuilder,
    HorizontalExecutionBuilder,
    VerticalLoopSectionBuilder,
)


@pytest.fixture(params=[GreedyMerging()])
def merger(request):
    return request.param


def test_zero_extent_merging(merger):
    testee = (
        VerticalLoopSectionBuilder()
        .add_horizontal_execution(
            HorizontalExecutionBuilder().add_stmt(AssignStmtBuilder("foo", "bar").build()).build()
        )
        .add_horizontal_execution(
            HorizontalExecutionBuilder().add_stmt(AssignStmtBuilder("baz", "bar").build()).build()
        )
        .add_horizontal_execution(
            HorizontalExecutionBuilder().add_stmt(AssignStmtBuilder("foo", "foo").build()).build()
        )
        .add_horizontal_execution(
            HorizontalExecutionBuilder().add_stmt(AssignStmtBuilder("foo", "baz").build()).build()
        )
        .build()
>>>>>>> ded510d9
    )
    transformed = GreedyMerging().visit(testee)
    assert len(transformed.horizontal_executions) == 1
    assert transformed.horizontal_executions[0].body == sum(
        (he.body for he in testee.horizontal_executions), []
    )


<<<<<<< HEAD
def test_mixed_merging():
    testee = VerticalLoopFactory(
        horizontal_executions=[
            HorizontalExecutionFactory(body=[AssignStmtFactory(left__name="foo")]),
            HorizontalExecutionFactory(
                body=[AssignStmtFactory(left__name="bar", right__name="foo", right__offset__i=1)]
            ),
            HorizontalExecutionFactory(body=[AssignStmtFactory(right__name="bar")]),
        ]
=======
def test_mixed_merging(merger):
    testee = (
        VerticalLoopSectionBuilder()
        .add_horizontal_execution(
            HorizontalExecutionBuilder().add_stmt(AssignStmtBuilder("foo", "bar").build()).build()
        )
        .add_horizontal_execution(
            HorizontalExecutionBuilder()
            .add_stmt(
                AssignStmtBuilder("baz")
                .right(
                    FieldAccessBuilder("foo").offset(CartesianOffsetBuilder(i=1).build()).build()
                )
                .build()
            )
            .build()
        )
        .add_horizontal_execution(
            HorizontalExecutionBuilder().add_stmt(AssignStmtBuilder("bar", "baz").build()).build()
        )
        .build()
>>>>>>> ded510d9
    )
    transformed = GreedyMerging().visit(testee)
    assert len(transformed.horizontal_executions) == 2
    assert transformed.horizontal_executions[0].body == testee.horizontal_executions[0].body
    assert transformed.horizontal_executions[1].body == sum(
        (he.body for he in testee.horizontal_executions[1:]), []
    )


<<<<<<< HEAD
def test_write_after_read_with_offset():
    testee = VerticalLoopFactory(
        horizontal_executions=[
            HorizontalExecutionFactory(
                body=[AssignStmtFactory(right__name="foo", right__offset__i=1)]
            ),
            HorizontalExecutionFactory(body=[AssignStmtFactory(left__name="foo")]),
        ]
=======
def test_write_after_read_with_offset(merger):
    testee = (
        VerticalLoopSectionBuilder()
        .add_horizontal_execution(
            HorizontalExecutionBuilder()
            .add_stmt(AssignStmtBuilder("foo", "bar", (1, 0, 0)).build())
            .build()
        )
        .add_horizontal_execution(
            HorizontalExecutionBuilder().add_stmt(AssignStmtBuilder("bar", "baz").build()).build()
        )
        .build()
>>>>>>> ded510d9
    )
    transformed = GreedyMerging().visit(testee)
    assert transformed == testee


<<<<<<< HEAD
def test_nonzero_extent_merging():
    testee = VerticalLoopFactory(
        horizontal_executions=[
            HorizontalExecutionFactory(body=[AssignStmtFactory(right__name="foo")]),
            HorizontalExecutionFactory(
                body=[AssignStmtFactory(right__name="foo", right__offset__j=1)]
            ),
        ]
=======
def test_nonzero_extent_merging(merger):
    testee = (
        VerticalLoopSectionBuilder()
        .add_horizontal_execution(
            HorizontalExecutionBuilder().add_stmt(AssignStmtBuilder("foo", "bar").build()).build()
        )
        .add_horizontal_execution(
            HorizontalExecutionBuilder()
            .add_stmt(
                AssignStmtBuilder("baz")
                .right(
                    FieldAccessBuilder("bar").offset(CartesianOffsetBuilder(i=1).build()).build()
                )
                .build()
            )
            .build()
        )
        .build()
>>>>>>> ded510d9
    )
    transformed = GreedyMerging().visit(testee)
    assert len(transformed.horizontal_executions) == 1
    assert transformed.horizontal_executions[0].body == sum(
        (he.body for he in testee.horizontal_executions), []
    )<|MERGE_RESOLUTION|>--- conflicted
+++ resolved
@@ -16,12 +16,11 @@
 
 from gtc.passes.oir_optimizations.horizontal_execution_merging import GreedyMerging
 
-<<<<<<< HEAD
-from ...oir_utils import AssignStmtFactory, HorizontalExecutionFactory, VerticalLoopFactory
+from ...oir_utils import AssignStmtFactory, HorizontalExecutionFactory, VerticalLoopSectionFactory
 
 
 def test_zero_extent_merging():
-    testee = VerticalLoopFactory(
+    testee = VerticalLoopSectionFactory(
         horizontal_executions=[
             HorizontalExecutionFactory(
                 body=[AssignStmtFactory(left__name="foo", right__name="bar")]
@@ -36,38 +35,6 @@
                 body=[AssignStmtFactory(left__name="foo", right__name="baz")],
             ),
         ]
-=======
-from ...oir_utils import (
-    AssignStmtBuilder,
-    CartesianOffsetBuilder,
-    FieldAccessBuilder,
-    HorizontalExecutionBuilder,
-    VerticalLoopSectionBuilder,
-)
-
-
-@pytest.fixture(params=[GreedyMerging()])
-def merger(request):
-    return request.param
-
-
-def test_zero_extent_merging(merger):
-    testee = (
-        VerticalLoopSectionBuilder()
-        .add_horizontal_execution(
-            HorizontalExecutionBuilder().add_stmt(AssignStmtBuilder("foo", "bar").build()).build()
-        )
-        .add_horizontal_execution(
-            HorizontalExecutionBuilder().add_stmt(AssignStmtBuilder("baz", "bar").build()).build()
-        )
-        .add_horizontal_execution(
-            HorizontalExecutionBuilder().add_stmt(AssignStmtBuilder("foo", "foo").build()).build()
-        )
-        .add_horizontal_execution(
-            HorizontalExecutionBuilder().add_stmt(AssignStmtBuilder("foo", "baz").build()).build()
-        )
-        .build()
->>>>>>> ded510d9
     )
     transformed = GreedyMerging().visit(testee)
     assert len(transformed.horizontal_executions) == 1
@@ -76,9 +43,8 @@
     )
 
 
-<<<<<<< HEAD
 def test_mixed_merging():
-    testee = VerticalLoopFactory(
+    testee = VerticalLoopSectionFactory(
         horizontal_executions=[
             HorizontalExecutionFactory(body=[AssignStmtFactory(left__name="foo")]),
             HorizontalExecutionFactory(
@@ -86,29 +52,6 @@
             ),
             HorizontalExecutionFactory(body=[AssignStmtFactory(right__name="bar")]),
         ]
-=======
-def test_mixed_merging(merger):
-    testee = (
-        VerticalLoopSectionBuilder()
-        .add_horizontal_execution(
-            HorizontalExecutionBuilder().add_stmt(AssignStmtBuilder("foo", "bar").build()).build()
-        )
-        .add_horizontal_execution(
-            HorizontalExecutionBuilder()
-            .add_stmt(
-                AssignStmtBuilder("baz")
-                .right(
-                    FieldAccessBuilder("foo").offset(CartesianOffsetBuilder(i=1).build()).build()
-                )
-                .build()
-            )
-            .build()
-        )
-        .add_horizontal_execution(
-            HorizontalExecutionBuilder().add_stmt(AssignStmtBuilder("bar", "baz").build()).build()
-        )
-        .build()
->>>>>>> ded510d9
     )
     transformed = GreedyMerging().visit(testee)
     assert len(transformed.horizontal_executions) == 2
@@ -118,63 +61,27 @@
     )
 
 
-<<<<<<< HEAD
 def test_write_after_read_with_offset():
-    testee = VerticalLoopFactory(
+    testee = VerticalLoopSectionFactory(
         horizontal_executions=[
             HorizontalExecutionFactory(
                 body=[AssignStmtFactory(right__name="foo", right__offset__i=1)]
             ),
             HorizontalExecutionFactory(body=[AssignStmtFactory(left__name="foo")]),
         ]
-=======
-def test_write_after_read_with_offset(merger):
-    testee = (
-        VerticalLoopSectionBuilder()
-        .add_horizontal_execution(
-            HorizontalExecutionBuilder()
-            .add_stmt(AssignStmtBuilder("foo", "bar", (1, 0, 0)).build())
-            .build()
-        )
-        .add_horizontal_execution(
-            HorizontalExecutionBuilder().add_stmt(AssignStmtBuilder("bar", "baz").build()).build()
-        )
-        .build()
->>>>>>> ded510d9
     )
     transformed = GreedyMerging().visit(testee)
     assert transformed == testee
 
 
-<<<<<<< HEAD
 def test_nonzero_extent_merging():
-    testee = VerticalLoopFactory(
+    testee = VerticalLoopSectionFactory(
         horizontal_executions=[
             HorizontalExecutionFactory(body=[AssignStmtFactory(right__name="foo")]),
             HorizontalExecutionFactory(
                 body=[AssignStmtFactory(right__name="foo", right__offset__j=1)]
             ),
         ]
-=======
-def test_nonzero_extent_merging(merger):
-    testee = (
-        VerticalLoopSectionBuilder()
-        .add_horizontal_execution(
-            HorizontalExecutionBuilder().add_stmt(AssignStmtBuilder("foo", "bar").build()).build()
-        )
-        .add_horizontal_execution(
-            HorizontalExecutionBuilder()
-            .add_stmt(
-                AssignStmtBuilder("baz")
-                .right(
-                    FieldAccessBuilder("bar").offset(CartesianOffsetBuilder(i=1).build()).build()
-                )
-                .build()
-            )
-            .build()
-        )
-        .build()
->>>>>>> ded510d9
     )
     transformed = GreedyMerging().visit(testee)
     assert len(transformed.horizontal_executions) == 1
