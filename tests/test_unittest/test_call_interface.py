--- conflicted
+++ resolved
@@ -288,7 +288,6 @@
         assert exec_info["run_cpp_end_time"] > exec_info["run_cpp_start_time"]
 
 
-<<<<<<< HEAD
 @pytest.mark.parametrize(
     "backend",
     INTERNAL_CPU_BACKENDS
@@ -373,7 +372,8 @@
         stencil(field)
 
         np.testing.assert_equal(storage.to_numpy(), 3.0)
-=======
+
+
 class TestAxesMismatch:
     def run_test(self, field_out, match):
         @gtscript.stencil(backend="debug")
@@ -392,15 +392,6 @@
             f"The storage for '.*' has 3 dimensions, but the API signature expects 2",
         )
 
-    def test_storage(self):
-        self.run_test(
-            gt_storage.empty(
-                shape=(3, 3),
-                mask=[True, False, True],
-                dtype=np.float64,
-                backend="debug",
-                default_origin=(0, 0),
-            ),
-            "The storage for '.*' has mask '\(True, False, True\)', but the API signature expects '\(True, True, False\)'",
-        )
->>>>>>> 9831f6ef
+    @pytest.mark.skip("Need dims of __gt_data_interface__ support")
+    def test_gt_data_interface(self):
+        raise NotImplementedError