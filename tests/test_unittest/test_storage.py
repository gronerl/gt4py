--- conflicted
+++ resolved
@@ -292,20 +292,15 @@
                 assert isinstance(params["data"], np.ndarray)
                 assert params["data"].ctypes.data == data._field.ctypes.data
 
-<<<<<<< HEAD
                 assert isinstance(params["device_data"], cp.ndarray)
                 assert params["device_data"].data.ptr == data._device_field.data.ptr
-=======
-    assert normalize_shape(None) is None
-    assert gt_utils.is_iterable_of(normalize_shape([1, 2, 3]), iterable_class=tuple, item_class=int)
->>>>>>> 4e32cbf3
 
                 assert params["copy"] == copy
                 if copy:
-                    params["sync_state"] is not data.sync_state
-                    params["sync_state"] == data.sync_state
+                    assert params["sync_state"] is not data.sync_state
+                    assert params["sync_state"].state == data.sync_state.state
                 else:
-                    params["sync_state"] is data.sync_state
+                    assert params["sync_state"] is data.sync_state
 
             yield make_pytest_param(
                 data=data, copy=copy, validator=validate, requires_gpu=False, test_label=test_label
@@ -461,15 +456,14 @@
             assert (
                 0 in shape
                 or ndim == 0
-                or gt_storage_utils.get_ptr(field[-1:])
-                <= gt_storage_utils.get_ptr(raw_buffer[-1:])
+                or gt_storage_utils.get_ptr(field[-1:]) <= gt_storage_utils.get_ptr(raw_buffer[-1:])
             )
 
             # check if the first compute-domain point in the last dimension is aligned for 100
             # random "columns"
 
             if ndim > 0 and all(s > 0 for s in shape):
-                for i in range(100):
+                for _ in range(100):
                     slices = []
                     for hidx in range(ndim):
                         if hidx == np.argmax(layout):
@@ -481,7 +475,7 @@
             # check that writing does not give errors, e.g. because of going out of bounds
             if ndim > 0 and all(s > 0 for s in shape):
                 slices = []
-                for hidx in range(ndim):
+                for _ in range(ndim):
                     slices = slices + [0]
                 field[tuple(slices)] = 1
 
@@ -576,9 +570,7 @@
     from gt4py.storage.utils import normalize_shape
 
     assert normalize_shape(None) is None
-    assert gt_utils.is_iterable_of(
-        normalize_shape([1, 2, 3]), iterable_class=tuple, item_class=int
-    )
+    assert gt_utils.is_iterable_of(normalize_shape([1, 2, 3]), iterable_class=tuple, item_class=int)
 
     with pytest.raises(TypeError):
         normalize_shape("1")
@@ -1084,9 +1076,7 @@
             pytest.param(
                 {
                     "copy": False,
-                    "data": gt_store.empty((3, 3, 3), device="gpu", managed="cuda")
-                    if cp
-                    else None,
+                    "data": gt_store.empty((3, 3, 3), device="gpu", managed="cuda") if cp else None,
                 },
                 {"managed": "cuda"},
                 marks=[pytest.mark.requires_gpu],
