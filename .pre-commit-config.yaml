default_language_version:
  python: python3.8
repos:
  - repo: https://github.com/pre-commit/pre-commit-hooks
    rev: v2.5.0
    hooks:
      - id: check-json
      - id: check-toml
      - id: check-yaml
      - id: fix-encoding-pragma

  - repo: https://github.com/psf/black
    rev: 20.8b1
    hooks:
      - id: black

  - repo: https://github.com/asottile/seed-isort-config
    rev: v2.2.0
    hooks:
      - id: seed-isort-config
        args: ["--application-directories=src:tests"]

  - repo: https://github.com/pre-commit/mirrors-isort
    rev: v5.6.4
    hooks:
      - id: isort

  - repo: https://gitlab.com/PyCQA/flake8
    rev: 3.8.4
    hooks:
      - id: flake8
        additional_dependencies:
          - darglint
          - flake8-bugbear
          - flake8-builtins
          - flake8-debugger
          - flake8-docstrings
          - flake8-eradicate
          - flake8-mutable
          - flake8-rst-docstrings
          - pygments
        exclude: >
          (?x)^(
          setup.py |
          docs/gt4py/conf.py |
          docs/eve/conf.py |
          docs/gtc/conf.py |
          src/gt4py/__gtscript__.py |
          src/gt4py/__init__.py |
          src/gt4py/gtscript.py |
          src/gt4py/analysis/__init__.py |
          src/gt4py/analysis/infos.py |
          src/gt4py/analysis/passes.py |
          src/gt4py/analysis/transformer.py |
          src/gt4py/backend/__init__.py |
          src/gt4py/backend/debug_backend.py |
          src/gt4py/backend/numpy_backend.py |
          src/gt4py/backend/pyext_builder.py |
          src/gt4py/backend/python_generator.py |
          src/gt4py/frontend/__init__.py |
          src/gt4py/frontend/gtscript_frontend.py |
          src/gt4py/ir/__init__.py |
          src/gt4py/ir/nodes.py |
          src/gt4py/ir/utils.py |
          src/gt4py/storage/__init__.py | 
          src/gt4py/testing/__init__.py |
          src/gt4py/testing/input_strategies.py |
          src/gt4py/testing/suites.py |
          src/gt4py/testing/utils.py |
          src/gt4py/utils/__init__.py |
          src/gt4py/utils/base.py |
          src/gt4py/utils/attrib.py |
          src/gt4py/utils/meta.py |
          src/gtc_unstructured/frontend/gtscript.py |
          src/gtc_unstructured/frontend/gtscript_to_gtir.py |
          src/gtc_unstructured/frontend/gtscript_ast.py |
          src/gtc_unstructured/frontend/ast_node_matcher.py |
          src/gtc_unstructured/frontend/frontend.py |
          tests/conftest.py |
          tests/_disabled/test_iir/iir_stencil_definitions.py |
          tests/_disabled/test_iir/test_code_generation.py |
          tests/_disabled/test_iir/test_cpp_regression.py |
          tests/_disabled/test_iir/test_validation.py |
          tests/_disabled/test_iir/utils.py |
          tests/_disabled/test_def_ir/test_cpp_regression.py |
          tests/_disabled/test_def_ir/test_ir_transformation.py |
          tests/_disabled/test_def_ir/def_ir_stencil_definitions.py |
          tests/_disabled/test_def_ir/utils.py |
          tests/test_integration/stencil_definitions.py |
          tests/test_integration/test_code_generation.py |
          tests/test_integration/test_cpp_regression.py |
          tests/test_integration/test_suites.py |
          tests/test_integration/utils.py |
          tests/test_unittest/test_call_interface.py |
          tests/test_unittest/test_dawn_backends.py |
          tests/test_unittest/test_gtscript_frontend.py |
<<<<<<< HEAD
=======
          tests/test_unittest/test_storage.py |
          tests/gtc_unstructured_tests/.* |
>>>>>>> c2de807d
          )$

  - repo: https://github.com/pre-commit/mirrors-mypy
    rev: v0.790
    hooks:
      - id: mypy
        exclude: (?x)^(
          docs/gt4py/conf.py |
          docs/gtc/conf.py |
          docs/eve/conf.py |
          src/gt4py/analysis/infos.py |
          src/gt4py/analysis/passes.py |
          src/gt4py/analysis/transformer.py |
          src/gt4py/backend/debug_backend.py |
          src/gt4py/backend/numpy_backend.py |
          src/gt4py/backend/pyext_builder.py |
          src/gt4py/backend/python_generator.py |
          src/gt4py/frontend/gtscript_frontend.py |
          src/gt4py/ir/nodes.py |
          src/gt4py/ir/utils.py |
          src/gt4py/utils/meta.py |
<<<<<<< HEAD
=======
          src/gtc_unstructured/irs/nir_to_usid.py |
          tests/definitions.py |
>>>>>>> c2de807d
          tests/test_integration/stencil_definitions.py |
          tests/test_integration/test_code_generation.py |
          tests/test_unittest/test_call_interface.py |
          tests/test_unittest/test_gtscript_frontend.py |
          tests/test_unittest/test_dawn_backends.py |
          tests/definition_setup.py |
          tests/test_unittest/test_gtc/test_common.py |
          tests/test_unittest/test_gtc/test_oir.py |
          tests/test_unittest/test_gtc/gtir_utils.py |
          tests/test_unittest/test_gtc/test_gtir_upcaster.py |
          tests/test_unittest/test_gtc/test_gtir_to_oir.py |
          tests/gtc_unstructured_tests/.* |
          )$

  - repo: https://github.com/pre-commit/pre-commit-hooks
    rev: v3.3.0
    hooks:
      - id: check-json
      - id: pretty-format-json
      - id: check-toml
      - id: check-yaml<|MERGE_RESOLUTION|>--- conflicted
+++ resolved
@@ -94,11 +94,7 @@
           tests/test_unittest/test_call_interface.py |
           tests/test_unittest/test_dawn_backends.py |
           tests/test_unittest/test_gtscript_frontend.py |
-<<<<<<< HEAD
-=======
-          tests/test_unittest/test_storage.py |
           tests/gtc_unstructured_tests/.* |
->>>>>>> c2de807d
           )$
 
   - repo: https://github.com/pre-commit/mirrors-mypy
@@ -120,11 +116,8 @@
           src/gt4py/ir/nodes.py |
           src/gt4py/ir/utils.py |
           src/gt4py/utils/meta.py |
-<<<<<<< HEAD
-=======
           src/gtc_unstructured/irs/nir_to_usid.py |
           tests/definitions.py |
->>>>>>> c2de807d
           tests/test_integration/stencil_definitions.py |
           tests/test_integration/test_code_generation.py |
           tests/test_unittest/test_call_interface.py |
