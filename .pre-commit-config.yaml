--- conflicted
+++ resolved
@@ -38,114 +38,6 @@
 #     types: [python]
 #     args: [--comment-style, "|#|", --license-filepath, .license_headers/gt4py_license_header.txt, --fuzzy-match-generates-todo]
 
-<<<<<<< HEAD
-  - repo: https://gitlab.com/PyCQA/flake8
-    rev: 3.8.4
-    hooks:
-      - id: flake8
-        additional_dependencies:
-          - darglint
-          - flake8-bugbear
-          - flake8-builtins
-          - flake8-debugger
-          - flake8-docstrings
-          - flake8-eradicate
-          - flake8-mutable
-          - flake8-rst-docstrings
-          - pygments
-        exclude: >
-          (?x)^(
-          setup.py |
-          docs/gt4py/conf.py |
-          docs/eve/conf.py |
-          docs/gtc/conf.py |
-          src/gt4py/__gtscript__.py |
-          src/gt4py/__init__.py |
-          src/gt4py/gtscript.py |
-          src/gt4py/analysis/__init__.py |
-          src/gt4py/analysis/infos.py |
-          src/gt4py/analysis/passes.py |
-          src/gt4py/analysis/transformer.py |
-          src/gt4py/backend/__init__.py |
-          src/gt4py/backend/debug_backend.py |
-          src/gt4py/backend/numpy_backend.py |
-          src/gt4py/backend/pyext_builder.py |
-          src/gt4py/backend/python_generator.py |
-          src/gt4py/frontend/__init__.py |
-          src/gt4py/frontend/gtscript_frontend.py |
-          src/gt4py/ir/__init__.py |
-          src/gt4py/ir/nodes.py |
-          src/gt4py/ir/utils.py |
-          src/gt4py/storage/__init__.py | 
-          src/gt4py/testing/__init__.py |
-          src/gt4py/testing/input_strategies.py |
-          src/gt4py/testing/suites.py |
-          src/gt4py/testing/utils.py |
-          src/gt4py/utils/__init__.py |
-          src/gt4py/utils/base.py |
-          src/gt4py/utils/attrib.py |
-          src/gt4py/utils/meta.py |
-          src/gtc_unstructured/frontend/gtscript.py |
-          src/gtc_unstructured/frontend/gtscript_to_gtir.py |
-          src/gtc_unstructured/frontend/gtscript_ast.py |
-          src/gtc_unstructured/frontend/ast_node_matcher.py |
-          src/gtc_unstructured/frontend/frontend.py |
-          tests/conftest.py |
-          tests/_disabled/test_iir/iir_stencil_definitions.py |
-          tests/_disabled/test_iir/test_code_generation.py |
-          tests/_disabled/test_iir/test_cpp_regression.py |
-          tests/_disabled/test_iir/test_validation.py |
-          tests/_disabled/test_iir/utils.py |
-          tests/_disabled/test_def_ir/test_cpp_regression.py |
-          tests/_disabled/test_def_ir/test_ir_transformation.py |
-          tests/_disabled/test_def_ir/def_ir_stencil_definitions.py |
-          tests/_disabled/test_def_ir/utils.py |
-          tests/test_integration/stencil_definitions.py |
-          tests/test_integration/test_code_generation.py |
-          tests/test_integration/test_cpp_regression.py |
-          tests/test_integration/test_suites.py |
-          tests/test_integration/utils.py |
-          tests/test_unittest/test_call_interface.py |
-          tests/test_unittest/test_dawn_backends.py |
-          tests/test_unittest/test_gtscript_frontend.py |
-          tests/gtc_unstructured_tests/.* |
-          )$
-
-  - repo: https://github.com/pre-commit/mirrors-mypy
-    rev: v0.790
-    hooks:
-      - id: mypy
-        exclude: (?x)^(
-          docs/gt4py/conf.py |
-          docs/gtc/conf.py |
-          docs/eve/conf.py |
-          src/gt4py/analysis/infos.py |
-          src/gt4py/analysis/passes.py |
-          src/gt4py/analysis/transformer.py |
-          src/gt4py/backend/debug_backend.py |
-          src/gt4py/backend/numpy_backend.py |
-          src/gt4py/backend/pyext_builder.py |
-          src/gt4py/backend/python_generator.py |
-          src/gt4py/frontend/gtscript_frontend.py |
-          src/gt4py/ir/nodes.py |
-          src/gt4py/ir/utils.py |
-          src/gt4py/utils/meta.py |
-          src/gtc_unstructured/irs/nir_to_usid.py |
-          tests/definitions.py |
-          tests/test_integration/stencil_definitions.py |
-          tests/test_integration/test_code_generation.py |
-          tests/test_unittest/test_call_interface.py |
-          tests/test_unittest/test_gtscript_frontend.py |
-          tests/test_unittest/test_dawn_backends.py |
-          tests/definition_setup.py |
-          tests/test_unittest/test_gtc/test_common.py |
-          tests/test_unittest/test_gtc/test_oir.py |
-          tests/test_unittest/test_gtc/gtir_utils.py |
-          tests/test_unittest/test_gtc/test_gtir_upcaster.py |
-          tests/test_unittest/test_gtc/test_gtir_to_oir.py |
-          tests/gtc_unstructured_tests/.* |
-          )$
-=======
 # - repo: https://github.com/Lucas-C/pre-commit-hooks
 #   rev: v1.1.9
 #   hooks:
@@ -165,7 +57,6 @@
 #     files: ^.*/eve(_.*)?/.*$
 #     types: [python]
 #     args: [--comment-style, "|#|", --license-filepath, .license_headers/eve_license_header.txt, --fuzzy-match-generates-todo]
->>>>>>> 3dcf39b1
 
 # - repo: https://github.com/asottile/yesqa
 #   rev: v1.2.2
@@ -221,9 +112,7 @@
       docs/gtc/conf.py |
       src/gt4py/__gtscript__.py |
       src/gt4py/__init__.py |
-      src/gt4py/definitions.py |
       src/gt4py/gtscript.py |
-      src/gt4py/stencil_object.py |
       src/gt4py/analysis/__init__.py |
       src/gt4py/analysis/infos.py |
       src/gt4py/analysis/passes.py |
@@ -238,9 +127,7 @@
       src/gt4py/ir/__init__.py |
       src/gt4py/ir/nodes.py |
       src/gt4py/ir/utils.py |
-      src/gt4py/storage/__init__.py |
-      src/gt4py/storage/storage.py |
-      src/gt4py/storage/utils.py |
+      src/gt4py/storage/__init__.py | 
       src/gt4py/utils/__init__.py |
       src/gt4py/utils/base.py |
       src/gt4py/utils/attrib.py |
@@ -267,7 +154,6 @@
       tests/test_unittest/test_call_interface.py |
       tests/test_unittest/test_dawn_backends.py |
       tests/test_unittest/test_gtscript_frontend.py |
-      tests/test_unittest/test_storage.py |
       tests/gtc_unstructured_tests/.* |
       )$
 
