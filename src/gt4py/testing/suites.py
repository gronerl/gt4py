--- conflicted
+++ resolved
@@ -569,13 +569,8 @@
                         value = value.data
 
                     np.testing.assert_allclose(
-<<<<<<< HEAD
                         np.asarray(value)[domain_slice],
                         np.asarray(expected_value)[domain_slice],
-=======
-                        value[domain_slice],
-                        expected_value[domain_slice],
->>>>>>> ba386498
                         rtol=RTOL,
                         atol=ATOL,
                         equal_nan=EQUAL_NAN,
