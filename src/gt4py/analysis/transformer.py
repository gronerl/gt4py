--- conflicted
+++ resolved
@@ -95,14 +95,8 @@
         # Compute stage extents
         ComputeExtentsPass.apply(self.transform_data)
 
-<<<<<<< HEAD
-        # # Merge compatible blocks
-        merge_blocks_pass = MergeBlocksPass()
-        merge_blocks_pass.apply(self.transform_data)
-=======
         # Merge compatible blocks
         MergeBlocksPass.apply(self.transform_data)
->>>>>>> d2908f27
 
         # Compute used symbols
         ComputeUsedSymbolsPass.apply(self.transform_data)
