# -*- coding: utf-8 -*-
#
# GT4Py - GridTools4Py - GridTools for Python
#
# Copyright (c) 2014-2021, ETH Zurich
# All rights reserved.
#
# This file is part the GT4Py project and the GridTools framework.
# GT4Py is free software: you can redistribute it and/or modify it under
# the terms of the GNU General Public License as published by the
# Free Software Foundation, either version 3 of the License, or any later
# version. See the LICENSE.txt file at the top-level directory of this
# distribution for a copy of the license or check <https://www.gnu.org/licenses/>.
#
# SPDX-License-Identifier: GPL-3.0-or-later

from typing import TYPE_CHECKING, Any, Dict, Optional, Tuple, Type

import gtc.dace_to_oir as dace_to_oir
from eve import codegen
from eve.codegen import MakoTemplate as as_mako
from gt4py import backend as gt_backend
from gt4py import gt_src_manager
from gt4py.backend import BaseGTBackend, CLIBackendMixin
from gt4py.backend.gt_backends import (
    GTCUDAPyModuleGenerator,
    cuda_is_compatible_layout,
    cuda_is_compatible_type,
    cuda_layout,
    gtcpu_is_compatible_type,
    make_mc_layout_map,
    make_x86_layout_map,
    mc_is_compatible_layout,
    x86_is_compatible_layout,
)
from gt4py.backend.gtc_backend.defir_to_gtir import DefIRToGTIR
from gtc import gtir_to_oir, oir_to_dace
from gtc.common import DataType
from gtc.gtcpp import gtcpp, gtcpp_codegen, oir_to_gtcpp
from gtc.passes.gtir_dtype_resolver import resolve_dtype
from gtc.passes.gtir_prune_unused_parameters import prune_unused_parameters
from gtc.passes.gtir_upcaster import upcast
from gtc.passes.oir_optimizations.horizontal_execution_merging import GreedyMerging
from gtc.passes.oir_optimizations.temporaries import TemporariesToScalars


if TYPE_CHECKING:
    from gt4py.stencil_object import StencilObject


class GTCGTExtGenerator:
    def __init__(self, class_name, module_name, gt_backend_t, options):
        self.class_name = class_name
        self.module_name = module_name
        self.gt_backend_t = gt_backend_t
        self.options = options

    def __call__(self, definition_ir) -> Dict[str, Dict[str, str]]:
        gtir = DefIRToGTIR.apply(definition_ir)
        gtir_without_unused_params = prune_unused_parameters(gtir)
        dtype_deduced = resolve_dtype(gtir_without_unused_params)
        upcasted = upcast(dtype_deduced)
        oir = gtir_to_oir.GTIRToOIR().visit(upcasted)
<<<<<<< HEAD

        sdfg = oir_to_dace.OirToSDFGVisitor().visit(oir)
        oir = dace_to_oir.convert(sdfg)

=======
        oir = self._optimize_oir(oir)
>>>>>>> f600b70b
        gtcpp = oir_to_gtcpp.OIRToGTCpp().visit(oir)
        implementation = gtcpp_codegen.GTCppCodegen.apply(gtcpp, gt_backend_t=self.gt_backend_t)
        bindings = GTCppBindingsCodegen.apply(
            gtcpp, module_name=self.module_name, gt_backend_t=self.gt_backend_t
        )
        bindings_ext = ".cu" if self.gt_backend_t == "gpu" else ".cpp"
        return {
            "computation": {"computation.hpp": implementation},
            "bindings": {"bindings" + bindings_ext: bindings},
        }

    def _optimize_oir(self, oir):
        oir = GreedyMerging().visit(oir)
        oir = TemporariesToScalars().visit(oir)
        return oir


class GTCppBindingsCodegen(codegen.TemplatedGenerator):
    def __init__(self):
        self._unique_index: int = 0

    def unique_index(self) -> int:
        self._unique_index += 1
        return self._unique_index

    def visit_DataType(self, dtype: DataType, **kwargs):
        if dtype == DataType.INT64:
            return "long long"
        elif dtype == DataType.FLOAT64:
            return "double"
        elif dtype == DataType.FLOAT32:
            return "float"
        elif dtype == DataType.BOOL:
            return "bool"
        else:
            raise AssertionError(f"Invalid DataType value: {dtype}")

    def visit_FieldDecl(self, node: gtcpp.FieldDecl, **kwargs):
        assert "gt_backend_t" in kwargs
        if "external_arg" in kwargs:
            if kwargs["external_arg"]:
                return "py::buffer {name}, std::array<gt::uint_t,3> {name}_origin".format(
                    name=node.name
                )
            else:
                return """gt::sid::shift_sid_origin(gt::as_{sid_type}<{dtype}, 3,
                    std::integral_constant<int, {unique_index}>>({name}), {name}_origin)""".format(
                    name=node.name,
                    dtype=self.visit(node.dtype),
                    unique_index=self.unique_index(),
                    sid_type="cuda_sid" if kwargs["gt_backend_t"] == "gpu" else "sid",
                )

    def visit_GlobalParamDecl(self, node: gtcpp.GlobalParamDecl, **kwargs):
        if "external_arg" in kwargs:
            if kwargs["external_arg"]:
                return "{dtype} {name}".format(name=node.name, dtype=self.visit(node.dtype))
            else:
                return "gridtools::stencil::make_global_parameter({name})".format(name=node.name)

    def visit_Program(self, node: gtcpp.Program, **kwargs):
        assert "module_name" in kwargs
        entry_params = self.visit(node.parameters, external_arg=True, **kwargs)
        sid_params = self.visit(node.parameters, external_arg=False, **kwargs)
        return self.generic_visit(
            node,
            entry_params=entry_params,
            sid_params=sid_params,
            **kwargs,
        )

    Program = as_mako(
        """
        #include <chrono>
        #include <pybind11/pybind11.h>
        #include <pybind11/stl.h>
        #include <gridtools/storage/adapter/python_sid_adapter.hpp>
        #include <gridtools/stencil/global_parameter.hpp>
        #include <gridtools/sid/sid_shift_origin.hpp>
        #include "computation.hpp"
        namespace gt = gridtools;
        namespace py = ::pybind11;
        %if len(entry_params) > 0:
        PYBIND11_MODULE(${module_name}, m) {
            m.def("run_computation", [](std::array<gt::uint_t, 3> domain,
            ${','.join(entry_params)},
            py::object exec_info){
                if (!exec_info.is(py::none()))
                {
                    auto exec_info_dict = exec_info.cast<py::dict>();
                    exec_info_dict["run_cpp_start_time"] = static_cast<double>(
                        std::chrono::duration_cast<std::chrono::nanoseconds>(
                            std::chrono::high_resolution_clock::now().time_since_epoch()).count())/1e9;
                }

                ${name}(domain)(${','.join(sid_params)});

                if (!exec_info.is(py::none()))
                {
                    auto exec_info_dict = exec_info.cast<py::dict>();
                    exec_info_dict["run_cpp_end_time"] = static_cast<double>(
                        std::chrono::duration_cast<std::chrono::nanoseconds>(
                            std::chrono::high_resolution_clock::now().time_since_epoch()).count()/1e9);
                }

            }, "Runs the given computation");}
        %endif
        """
    )

    @classmethod
    def apply(cls, root, *, module_name="stencil", **kwargs) -> str:
        generated_code = cls().visit(root, module_name=module_name, **kwargs)
        formatted_code = codegen.format_source("cpp", generated_code, style="LLVM")
        return formatted_code


class GTCGTBaseBackend(BaseGTBackend, CLIBackendMixin):
    options = BaseGTBackend.GT_BACKEND_OPTS
    PYEXT_GENERATOR_CLASS = GTCGTExtGenerator  # type: ignore

    def _generate_extension(self, uses_cuda: bool) -> Tuple[str, str]:
        return self.make_extension(gt_version=2, ir=self.builder.definition_ir, uses_cuda=uses_cuda)

    def generate(self) -> Type["StencilObject"]:
        self.check_options(self.builder.options)

        # Generate the Python binary extension (checking if GridTools sources are installed)
        if not gt_src_manager.has_gt_sources(2) and not gt_src_manager.install_gt_sources(2):
            raise RuntimeError("Missing GridTools sources.")

        pyext_module_name: Optional[str]
        pyext_file_path: Optional[str]

        # TODO(havogt) add bypass if computation has no effect
        pyext_module_name, pyext_file_path = self.generate_extension()

        # Generate and return the Python wrapper class
        return self.make_module(
            pyext_module_name=pyext_module_name,
            pyext_file_path=pyext_file_path,
        )


@gt_backend.register
class GTCGTCpuIfirstBackend(GTCGTBaseBackend):
    """GridTools python backend using gtc."""

    name = "gtc:gt:cpu_ifirst"
    GT_BACKEND_T = "cpu_ifirst"
    languages = {"computation": "c++", "bindings": ["python"]}
    storage_info = {
        "alignment": 8,
        "device": "cpu",
        "layout_map": make_mc_layout_map,
        "is_compatible_layout": mc_is_compatible_layout,
        "is_compatible_type": gtcpu_is_compatible_type,
    }

    def generate_extension(self, **kwargs: Any) -> Tuple[str, str]:
        return super()._generate_extension(uses_cuda=False)


@gt_backend.register
class GTCGTCpuKfirstBackend(GTCGTBaseBackend):
    """GridTools python backend using gtc."""

    name = "gtc:gt:cpu_kfirst"
    GT_BACKEND_T = "cpu_kfirst"
    languages = {"computation": "c++", "bindings": ["python"]}
    storage_info = {
        "alignment": 1,
        "device": "cpu",
        "layout_map": make_x86_layout_map,
        "is_compatible_layout": x86_is_compatible_layout,
        "is_compatible_type": gtcpu_is_compatible_type,
    }

    def generate_extension(self, **kwargs: Any) -> Tuple[str, str]:
        return super()._generate_extension(uses_cuda=False)


@gt_backend.register
class GTCGTGpuBackend(GTCGTBaseBackend):
    """GridTools python backend using gtc."""

    MODULE_GENERATOR_CLASS = GTCUDAPyModuleGenerator
    name = "gtc:gt:gpu"
    GT_BACKEND_T = "gpu"
    languages = {"computation": "cuda", "bindings": ["python"]}
    storage_info = {
        "alignment": 32,
        "device": "gpu",
        "layout_map": cuda_layout,
        "is_compatible_layout": cuda_is_compatible_layout,
        "is_compatible_type": cuda_is_compatible_type,
    }

    def generate_extension(self, **kwargs: Any) -> Tuple[str, str]:
        return super()._generate_extension(uses_cuda=True)<|MERGE_RESOLUTION|>--- conflicted
+++ resolved
@@ -61,14 +61,9 @@
         dtype_deduced = resolve_dtype(gtir_without_unused_params)
         upcasted = upcast(dtype_deduced)
         oir = gtir_to_oir.GTIRToOIR().visit(upcasted)
-<<<<<<< HEAD
-
         sdfg = oir_to_dace.OirToSDFGVisitor().visit(oir)
         oir = dace_to_oir.convert(sdfg)
-
-=======
         oir = self._optimize_oir(oir)
->>>>>>> f600b70b
         gtcpp = oir_to_gtcpp.OIRToGTCpp().visit(oir)
         implementation = gtcpp_codegen.GTCppCodegen.apply(gtcpp, gt_backend_t=self.gt_backend_t)
         bindings = GTCppBindingsCodegen.apply(
