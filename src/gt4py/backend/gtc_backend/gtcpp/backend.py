--- conflicted
+++ resolved
@@ -54,11 +54,7 @@
     def __call__(self, definition_ir) -> Dict[str, Dict[str, str]]:
         gtir = GtirPipeline(DefIRToGTIR.apply(definition_ir)).full()
         oir = OirPipeline(gtir_to_oir.GTIRToOIR().visit(gtir)).full(
-<<<<<<< HEAD
-            skip=[FillFlushToLocalKCaches().visit]
-=======
-            skip=[GreedyMerging.visit, FillFlushToLocalKCaches.visit]
->>>>>>> f120c824
+            skip=[FillFlushToLocalKCaches.visit]
         )
         gtcpp = oir_to_gtcpp.OIRToGTCpp().visit(oir)
         implementation = gtcpp_codegen.GTCppCodegen.apply(
