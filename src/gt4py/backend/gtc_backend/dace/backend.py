# -*- coding: utf-8 -*-
#
# GT4Py - GridTools4Py - GridTools for Python
#
# Copyright (c) 2014-2021, ETH Zurich
# All rights reserved.
#
# This file is part the GT4Py project and the GridTools framework.
# GT4Py is free software: you can redistribute it and/or modify it under
# the terms of the GNU General Public License as published by the
# Free Software Foundation, either version 3 of the License, or any later
# version. See the LICENSE.txt file at the top-level directory of this
# distribution for a copy of the license or check <https://www.gnu.org/licenses/>.
#
# SPDX-License-Identifier: GPL-3.0-or-later
import os
import re
from typing import TYPE_CHECKING, Dict, Optional, Tuple, Type

import dace
import numpy as np

import gt4py.definitions
from eve import codegen
from eve.codegen import MakoTemplate as as_mako
from gt4py import backend as gt_backend
from gt4py import gt_src_manager
from gt4py.backend import BaseGTBackend, CLIBackendMixin, make_args_data_from_gtir
from gt4py.backend.gt_backends import make_x86_layout_map
from gt4py.backend.gtc_backend.common import bindings_main_template, pybuffer_to_sid
from gt4py.backend.gtc_backend.defir_to_gtir import DefIRToGTIR
from gt4py.backend.module_generator import compute_legacy_extents
from gt4py.ir import StencilDefinition
from gtc import gtir, gtir_to_oir
from gtc.dace.oir_to_dace import OirSDFGBuilder
from gtc.dace.utils import array_dimensions
<<<<<<< HEAD
from gtc.passes.gtir_dtype_resolver import resolve_dtype
from gtc.passes.gtir_pipeline import GtirPipeline
from gtc.passes.gtir_prune_unused_parameters import prune_unused_parameters
from gtc.passes.gtir_upcaster import upcast
from gtc.passes.oir_dace_optimizations import GraphMerging, optimize_horizontal_executions
from gtc.passes.oir_optimizations.caches import (
    IJCacheDetection,
    KCacheDetection,
    PruneKCacheFills,
    PruneKCacheFlushes,
)
from gtc.passes.oir_optimizations.horizontal_execution_merging import GreedyMerging, OnTheFlyMerging
from gtc.passes.oir_optimizations.pruning import NoFieldAccessPruning
from gtc.passes.oir_optimizations.temporaries import (
    LocalTemporariesToScalars,
    WriteBeforeReadTemporariesToScalars,
)
from gtc.passes.oir_optimizations.vertical_loop_merging import AdjacentLoopMerging
=======
from gtc.passes.gtir_pipeline import GtirPipeline
from gtc.passes.oir_optimizations.caches import FillFlushToLocalKCaches
from gtc.passes.oir_optimizations.inlining import MaskInlining
from gtc.passes.oir_optimizations.mask_stmt_merging import MaskStmtMerging
from gtc.passes.oir_pipeline import OirPipeline
>>>>>>> 5e96af06


if TYPE_CHECKING:
    from gt4py.stencil_object import StencilObject


class GTCDaCeExtGenerator:
    def __init__(self, class_name, module_name, backend):
        self.class_name = class_name
        self.module_name = module_name
        self.backend = backend

    def __call__(self, definition_ir: StencilDefinition) -> Dict[str, Dict[str, str]]:
        gtir = GtirPipeline(DefIRToGTIR.apply(definition_ir)).full()
        oir = OirPipeline(gtir_to_oir.GTIRToOIR().visit(gtir)).full(
            skip=[
                MaskStmtMerging().visit,
                MaskInlining().visit,
                FillFlushToLocalKCaches().visit,
            ]
        )
        sdfg = OirSDFGBuilder().visit(oir)
<<<<<<< HEAD

        sdfg = self._expand_and_wrap_sdfg(gtir, sdfg)

        for tmp_sdfg in sdfg.all_sdfgs_recursive():
            tmp_sdfg.transformation_hist = []
            tmp_sdfg.orig_sdfg = None
        sdfg.save(
            self.backend.builder.module_path.joinpath(
                os.path.dirname(self.backend.builder.module_path),
                self.backend.builder.module_name + ".sdfg",
            )
        )
=======
        sdfg.expand_library_nodes(recursive=True)
        sdfg.apply_strict_transformations(validate=True)
>>>>>>> 5e96af06

        implementation = DaCeComputationCodegen.apply(gtir, sdfg)
        bindings = DaCeBindingsCodegen.apply(
            gtir, sdfg, module_name=self.module_name, backend=self.backend
        )

        bindings_ext = ".cu" if self.backend.GT_BACKEND_T == "gpu" else ".cpp"
        return {
            "computation": {"computation.hpp": implementation},
            "bindings": {"bindings" + bindings_ext: bindings},
        }

<<<<<<< HEAD
    def _optimize_oir(self, oir):
        oir = optimize_horizontal_executions(oir, [GraphMerging])
        oir = AdjacentLoopMerging().visit(oir)
        oir = LocalTemporariesToScalars().visit(oir)
        oir = WriteBeforeReadTemporariesToScalars().visit(oir)
        oir = OnTheFlyMerging().visit(oir)
        oir = NoFieldAccessPruning().visit(oir)
        oir = IJCacheDetection().visit(oir)
        oir = KCacheDetection().visit(oir)
        oir = PruneKCacheFills().visit(oir)
        oir = PruneKCacheFlushes().visit(oir)
        return oir

    def _expand_and_wrap_sdfg(self, gtir: gtir.Stencil, inner_sdfg: dace.SDFG) -> dace.SDFG:
        wrapper_sdfg = dace.SDFG(inner_sdfg.name + "_offset_wrapper")
        wrapper_state = wrapper_sdfg.add_state(inner_sdfg.name + "_offset_wrapper_state")

        args_data = make_args_data_from_gtir(GtirPipeline(gtir))

        # stencils without effect
        if all(info is None for info in args_data.field_info.values()):
            return wrapper_sdfg

        inner_sdfg.expand_library_nodes(recursive=True)
        inner_sdfg.apply_strict_transformations()

        extents = compute_legacy_extents(gtir, allow_negative=True)

        inputs = {
            name
            for name, info in args_data.field_info.items()
            if info is not None and info.access != gt4py.definitions.AccessKind.WRITE
        }
        outputs = {
            name
            for name, info in args_data.field_info.items()
            if info is not None and info.access != gt4py.definitions.AccessKind.READ
        }

        nsdfg = wrapper_state.add_nested_sdfg(inner_sdfg, None, inputs=inputs, outputs=outputs)

        subset_strs = {}

        for name, info in args_data.field_info.items():
            if info is None:
                continue

            extent = [
                e for e, a in zip(extents[name], "IJK") if a in args_data.field_info[name].axes
            ]
            shape = [
                s + abs(max(el, 0)) for s, (el, eh) in zip(inner_sdfg.arrays[name].shape, extent)
            ] + [str(d) for d in args_data.field_info[name].data_dims]
            wrapper_sdfg.add_array(
                name,
                strides=inner_sdfg.arrays[name].strides,
                shape=shape,
                dtype=inner_sdfg.arrays[name].dtype,
            )

            subset_strs[name] = ",".join(
                [
                    f"{max(e[0], 0)}:{max(e[0], 0)+s}"
                    for e, s in zip(extent, inner_sdfg.arrays[name].shape)
                ]
                + [f"0:{d}" for d in args_data.field_info[name].data_dims]
            )
        for name in inputs:
            wrapper_state.add_edge(
                wrapper_state.add_read(name),
                None,
                nsdfg,
                name,
                dace.Memlet.simple(name, subset_str=subset_strs[name]),
            )
        for name in outputs:
            wrapper_state.add_edge(
                nsdfg,
                name,
                wrapper_state.add_write(name),
                None,
                dace.Memlet.simple(name, subset_str=subset_strs[name]),
            )

        symbol_mapping = {sym: sym for sym in inner_sdfg.symbols.keys()}
        # transients = set()
        for name, array in inner_sdfg.arrays.items():
            if array.transient:
                # transients.add(name)
                stride = 1
                for symbol, size in zip(reversed(array.strides), reversed(array.shape)):
                    symbol_mapping[str(symbol)] = stride
                    stride *= size

        for old, new in symbol_mapping.items():
            wrapper_sdfg.replace(old, new)

        for name, info in args_data.parameter_info.items():
            if info is not None and name not in wrapper_sdfg.symbols:
                wrapper_sdfg.add_symbol(name, nsdfg.sdfg.symbols[name])

        from dace.transformation import strict_transformations
        from dace.transformation.dataflow import MapCollapse
        from dace.transformation.interstate import InlineSDFG

        wrapper_sdfg.apply_transformations_repeated(
            [*strict_transformations(), MapCollapse], strict=True
        )
        # wrapper_sdfg.apply_strict_transformations(validate=True)
        wrapper_sdfg.validate()
        return wrapper_sdfg

=======
>>>>>>> 5e96af06

class DaCeComputationCodegen:

    template = as_mako(
        """
        auto ${name}(const std::array<gt::uint_t, 3>& domain) {
            return [domain](${",".join(functor_args)}) {
                const int __I = domain[0];
                const int __J = domain[1];
                const int __K = domain[2];
                ${name}_t dace_handle;
                auto allocator = gt::sid::make_cached_allocator(&std::make_unique<char[]>);
                ${"\\n".join(tmp_allocs)}
                __program_${name}(${",".join(["&dace_handle", *dace_args])});
            };
        }
        """
    )

    def generate_tmp_allocs(self, sdfg):
        fmt = "dace_handle.{name} = allocate(allocator, gt::meta::lazy::id<{dtype}>(), {size})();"
        return [
            fmt.format(name=name, dtype=array.dtype.ctype, size=array.total_size)
            for sdfg, name, array in sdfg.arrays_recursive()
            if array.transient and array.lifetime == dace.AllocationLifetime.Persistent
        ]

    @classmethod
    def apply(cls, gtir, sdfg: dace.SDFG):
        self = cls()

        code_objects = dace.SDFG.from_json(sdfg.to_json()).generate_code()
        computations = code_objects[[co.title for co in code_objects].index("Frame")].clean_code
        lines = computations.split("\n")
        computations = "\n".join(lines[0:2] + lines[3:])  # remove import of not generated file
        computations = codegen.format_source("cpp", computations, style="LLVM")
        interface = cls.template.definition.render(
            name=sdfg.name,
            dace_args=self.generate_dace_args(gtir, sdfg),
            functor_args=self.generate_functor_args(sdfg),
            tmp_allocs=self.generate_tmp_allocs(sdfg),
        )
        generated_code = f"""#include <gridtools/sid/sid_shift_origin.hpp>
                             #include <gridtools/sid/allocator.hpp>
                             #include <gridtools/stencil/cartesian.hpp>
                             namespace gt = gridtools;
                             {computations}
                             {interface}
                             """
        formatted_code = codegen.format_source("cpp", generated_code, style="LLVM")
        return formatted_code

    def __init__(self):
        self._unique_index = 0

    def generate_dace_args(self, gtir, sdfg):
        offset_dict: Dict[str, Tuple[int, int, int]] = {
            k: (-v[0][0], -v[1][0], -v[2][0]) for k, v in compute_legacy_extents(gtir).items()
        }
        symbols = {f"__{var}": f"__{var}" for var in "IJK"}
        for name, array in sdfg.arrays.items():
            if array.transient:
                continue
                # symbols[f"__{name}_K_stride"] = "1"
                # symbols[f"__{name}_J_stride"] = str(array.shape[2])
                # symbols[f"__{name}_I_stride"] = str(array.shape[1] * array.shape[2])
            else:
                dims = [dim for dim, select in zip("IJK", array_dimensions(array)) if select]
                data_ndim = len(array.shape) - len(dims)

                # api field strides
                fmt = "gt::sid::get_stride<{dim}>(gt::sid::get_strides(__{name}_sid))"

                symbols.update(
                    {
                        f"__{name}_{dim}_stride": fmt.format(
                            dim=f"gt::stencil::dim::{dim.lower()}", name=name
                        )
                        for dim in dims
                    }
                )
                symbols.update(
                    {
                        f"__{name}_d{dim}_stride": fmt.format(
                            dim=f"gt::integral_constant<int, {3 + dim}>", name=name
                        )
                        for dim in range(data_ndim)
                    }
                )

                # api field pointers
                fmt = """gt::sid::multi_shifted(
                             gt::sid::get_origin(__{name}_sid)(),
                             gt::sid::get_strides(__{name}_sid),
                             std::array<gt::int_t, {ndim}>{{{origin}}}
                         )"""
                origin = tuple(
                    -offset_dict[name][idx]
                    for idx, var in enumerate("IJK")
                    if any(
                        dace.symbolic.pystr_to_symbolic(f"__{var}") in s.free_symbols
                        for s in array.shape
                        if hasattr(s, "free_symbols")
                    )
                )
                symbols[name] = fmt.format(
                    name=name, ndim=len(array.shape), origin=",".join(str(o) for o in origin)
                )
        # the remaining arguments are variables and can be passed by name
        for sym in sdfg.signature_arglist(with_types=False, for_call=True):
            if sym not in symbols:
                symbols[sym] = sym

        # return strings in order of sdfg signature
        return [symbols[s] for s in sdfg.signature_arglist(with_types=False, for_call=True)]

    def generate_functor_args(self, sdfg: dace.SDFG):
        res = []
        for name, array in sdfg.arrays.items():
            if array.transient:
                continue
            res.append(f"auto && __{name}_sid")
        for name, dtype in ((n, d) for n, d in sdfg.symbols.items() if not n.startswith("__")):
            res.append(dtype.as_arg(name))
        return res


class DaCeBindingsCodegen:
    def __init__(self, backend):
        self.backend = backend
        self._unique_index: int = 0

    def unique_index(self) -> int:
        self._unique_index += 1
        return self._unique_index

    mako_template = bindings_main_template()

    def generate_entry_params(self, gtir: gtir.Stencil, sdfg: dace.SDFG):
        res = {}
        import dace.data

        for name in sdfg.signature_arglist(with_types=False, for_call=True):
            if name in sdfg.arrays:
                data = sdfg.arrays[name]
                assert isinstance(data, dace.data.Array)
                res[name] = "py::buffer {name}, std::array<gt::uint_t,{ndim}> {name}_origin".format(
                    name=name,
                    ndim=len(data.shape),
                )
            elif name in sdfg.symbols and not name.startswith("__"):
                assert name in sdfg.symbols
                res[name] = "{dtype} {name}".format(dtype=sdfg.symbols[name].ctype, name=name)
        return list(res[node.name] for node in gtir.params if node.name in res)

    def generate_sid_params(self, sdfg: dace.SDFG):
        res = []
        import dace.data

        for name, array in sdfg.arrays.items():
            if array.transient:
                continue
            domain_dim_flags = tuple(
                True
                if any(
                    dace.symbolic.pystr_to_symbolic(f"__{dim.upper()}") in s.free_symbols
                    for s in array.shape
                    if hasattr(s, "free_symbols")
                )
                else False
                for dim in "ijk"
            )
            data_ndim = len(array.shape) - sum(array_dimensions(array))
            sid_def = pybuffer_to_sid(
                name=name,
                ctype=array.dtype.ctype,
                domain_dim_flags=domain_dim_flags,
                data_ndim=data_ndim,
                stride_kind_index=self.unique_index(),
                backend=self.backend,
            )

            res.append(sid_def)
        # pass scalar parameters as variables
        for name in (n for n in sdfg.symbols.keys() if not n.startswith("__")):
            res.append(name)
        return res

    def generate_sdfg_bindings(self, gtir, sdfg, module_name):

        return self.mako_template.render_values(
            name=sdfg.name,
            module_name=module_name,
            entry_params=self.generate_entry_params(gtir, sdfg),
            sid_params=self.generate_sid_params(sdfg),
        )

    @classmethod
    def apply(cls, gtir: gtir.Stencil, sdfg: dace.SDFG, module_name: str, *, backend) -> str:
        generated_code = cls(backend).generate_sdfg_bindings(gtir, sdfg, module_name=module_name)
        formatted_code = codegen.format_source("cpp", generated_code, style="LLVM")
        return formatted_code


class DaCePyExtModuleGenerator(gt_backend.PyExtModuleGenerator):
    def generate_imports(self):
        res = super().generate_imports()
        return res + "\nimport dace\nimport copy"

    def generate_class_members(self):
        res = super().generate_class_members()
        filepath = self.builder.module_path.joinpath(
            os.path.dirname(self.builder.module_path), self.builder.module_name + ".sdfg"
        )
        res += """
_sdfg = None

def __new__(cls, *args, **kwargs):
    res = super().__new__(cls, *args, **kwargs)
    cls._sdfg = dace.SDFG.from_file('{filepath}')
    return res

@property
def sdfg(self) -> dace.SDFG: 
    return copy.deepcopy(self._sdfg)


""".format(
            filepath=filepath
        )
        return res


@gt_backend.register
class GTCDaceBackend(BaseGTBackend, CLIBackendMixin):
    """DaCe python backend using gtc."""

    name = "gtc:dace"
    GT_BACKEND_T = "dace"
    languages = {"computation": "c++", "bindings": ["python"]}
    storage_info = {
        "alignment": 1,
        "device": "cpu",
        "layout_map": make_x86_layout_map,
        "is_compatible_layout": lambda x: True,
        "is_compatible_type": lambda x: isinstance(x, np.ndarray),
    }

    MODULE_GENERATOR_CLASS = DaCePyExtModuleGenerator

    options = BaseGTBackend.GT_BACKEND_OPTS
    PYEXT_GENERATOR_CLASS = GTCDaCeExtGenerator  # type: ignore
    USE_LEGACY_TOOLCHAIN = False

    def generate_extension(self) -> Tuple[str, str]:
        return self.make_extension(gt_version=2, ir=self.builder.definition_ir, uses_cuda=False)

    def generate(self) -> Type["StencilObject"]:
        self.check_options(self.builder.options)

        # Generate the Python binary extension (checking if GridTools sources are installed)
        if not gt_src_manager.has_gt_sources(2) and not gt_src_manager.install_gt_sources(2):
            raise RuntimeError("Missing GridTools sources.")

        pyext_module_name: Optional[str]
        pyext_file_path: Optional[str]

        # TODO(havogt) add bypass if computation has no effect
        pyext_module_name, pyext_file_path = self.generate_extension()

        # Generate and return the Python wrapper class
        return self.make_module(
            pyext_module_name=pyext_module_name,
            pyext_file_path=pyext_file_path,
        )<|MERGE_RESOLUTION|>--- conflicted
+++ resolved
@@ -34,32 +34,11 @@
 from gtc import gtir, gtir_to_oir
 from gtc.dace.oir_to_dace import OirSDFGBuilder
 from gtc.dace.utils import array_dimensions
-<<<<<<< HEAD
-from gtc.passes.gtir_dtype_resolver import resolve_dtype
-from gtc.passes.gtir_pipeline import GtirPipeline
-from gtc.passes.gtir_prune_unused_parameters import prune_unused_parameters
-from gtc.passes.gtir_upcaster import upcast
-from gtc.passes.oir_dace_optimizations import GraphMerging, optimize_horizontal_executions
-from gtc.passes.oir_optimizations.caches import (
-    IJCacheDetection,
-    KCacheDetection,
-    PruneKCacheFills,
-    PruneKCacheFlushes,
-)
-from gtc.passes.oir_optimizations.horizontal_execution_merging import GreedyMerging, OnTheFlyMerging
-from gtc.passes.oir_optimizations.pruning import NoFieldAccessPruning
-from gtc.passes.oir_optimizations.temporaries import (
-    LocalTemporariesToScalars,
-    WriteBeforeReadTemporariesToScalars,
-)
-from gtc.passes.oir_optimizations.vertical_loop_merging import AdjacentLoopMerging
-=======
 from gtc.passes.gtir_pipeline import GtirPipeline
 from gtc.passes.oir_optimizations.caches import FillFlushToLocalKCaches
 from gtc.passes.oir_optimizations.inlining import MaskInlining
 from gtc.passes.oir_optimizations.mask_stmt_merging import MaskStmtMerging
 from gtc.passes.oir_pipeline import OirPipeline
->>>>>>> 5e96af06
 
 
 if TYPE_CHECKING:
@@ -82,7 +61,6 @@
             ]
         )
         sdfg = OirSDFGBuilder().visit(oir)
-<<<<<<< HEAD
 
         sdfg = self._expand_and_wrap_sdfg(gtir, sdfg)
 
@@ -95,10 +73,6 @@
                 self.backend.builder.module_name + ".sdfg",
             )
         )
-=======
-        sdfg.expand_library_nodes(recursive=True)
-        sdfg.apply_strict_transformations(validate=True)
->>>>>>> 5e96af06
 
         implementation = DaCeComputationCodegen.apply(gtir, sdfg)
         bindings = DaCeBindingsCodegen.apply(
@@ -110,20 +84,6 @@
             "computation": {"computation.hpp": implementation},
             "bindings": {"bindings" + bindings_ext: bindings},
         }
-
-<<<<<<< HEAD
-    def _optimize_oir(self, oir):
-        oir = optimize_horizontal_executions(oir, [GraphMerging])
-        oir = AdjacentLoopMerging().visit(oir)
-        oir = LocalTemporariesToScalars().visit(oir)
-        oir = WriteBeforeReadTemporariesToScalars().visit(oir)
-        oir = OnTheFlyMerging().visit(oir)
-        oir = NoFieldAccessPruning().visit(oir)
-        oir = IJCacheDetection().visit(oir)
-        oir = KCacheDetection().visit(oir)
-        oir = PruneKCacheFills().visit(oir)
-        oir = PruneKCacheFlushes().visit(oir)
-        return oir
 
     def _expand_and_wrap_sdfg(self, gtir: gtir.Stencil, inner_sdfg: dace.SDFG) -> dace.SDFG:
         wrapper_sdfg = dace.SDFG(inner_sdfg.name + "_offset_wrapper")
@@ -224,8 +184,6 @@
         wrapper_sdfg.validate()
         return wrapper_sdfg
 
-=======
->>>>>>> 5e96af06
 
 class DaCeComputationCodegen:
 
