--- conflicted
+++ resolved
@@ -858,7 +858,6 @@
 @registry.autoregister
 @make_properties
 class AlwaysApplyLoopPeeling(LoopPeeling):
-<<<<<<< HEAD
     @staticmethod
     def can_be_applied(graph, candidate, expr_index, sdfg, strict=False):
         return True
@@ -879,13 +878,10 @@
     def expressions():
         return [dace.sdfg.utils.node_path_graph(PrefetchingKCachesTransform._nsdfg_node)]
 
-=======
->>>>>>> 233d2908
     @staticmethod
     def can_be_applied(graph, candidate, expr_index, sdfg, strict=False):
         return True
 
-<<<<<<< HEAD
     def apply(self, sdfg):
         graph: dace.sdfg.SDFGState = sdfg.nodes()[self.state_id]
         nsdfg_node: library.StencilLibraryNode = graph.node(
@@ -910,8 +906,6 @@
             #     pass
             #     # remove nsdfg out connector, out_access node, memlet path
 
-=======
->>>>>>> 233d2908
 
 @registry.autoregister
 @make_properties
@@ -1367,10 +1361,11 @@
                     condition=exit_edge.data.condition, assignments=init_edge.data.assignments
                 ),
             )
+
+
 import copy
 from collections import defaultdict
 
-<<<<<<< HEAD
 import dace
 from dace import registry, symbolic
 from dace.properties import Property, make_properties
@@ -1378,105 +1373,6 @@
 from dace.transformation.interstate.loop_detection import DetectLoop
 from dace.transformation.interstate.loop_unroll import LoopUnroll
 from dace.transformation.pattern_matching import Transformation
-=======
-        #
-        # guard, begin, last_state, before_state, after_state = EnhancedDetectLoop._get_context_subgraph(
-        #     candidate, sdfg
-        # )
-        # condition = sdfg.edges_between(guard, begin)
-        # assert len(condition) == 1
-        # condition: dace.properties.CodeBlock = condition[0].data.condition
-        #
-        # step = sdfg.edges_between(last_state, guard)
-        # assert len(step) == 1
-        # step = step[0].data.assignments
-        # assert len(step) == 1
-        # itervar, step = next(iter(step.items()))
-        #
-        # init = sdfg.edges_between(before_state, guard)
-        # assert len(init) == 1
-        # init = init[0].data.assignments
-        # assert len(init) == 1
-        # assert itervar in init
-        # _, init = next(iter(init.items()))
-        #
-        # num_iterations = 0
-        # test_condition = dace.symbolic.pystr_to_symbolic(condition.as_string)
-        #
-        # def subs(expr, var, val):
-        #     itersym = [sym for sym in expr.free_symbols if str(sym) == var][0]
-        #     return expr.subs({itersym: val})
-        #
-        # def test_str_condition(condition, itervar, iterval):
-        #     condition_sym = subs(condition, itervar, iterval)
-        #     try:
-        #         return bool(condition_sym)
-        #     except TypeError:
-        #         return True
-        #
-        # iterval = init
-        # while num_iterations < 3 and test_str_condition(test_condition, itervar, iterval):
-        #     test_condition = subs(test_condition, itervar, step)
-        #     num_iterations = num_iterations + 1
-        # if num_iterations < 3:
-        #     return False
-        #
-        # return True
-
-    #
-    # def apply(self, sdfg: dace.SDFG):
-    #
-    #
-    #     guard, begin, last_state, before_state, after_state = EnhancedDetectLoop._get_context_subgraph(
-    #         self.subgraph, sdfg
-    #     )
-    #     condition = sdfg.edges_between(guard, begin)
-    #     assert len(condition) == 1
-    #     condition: dace.properties.CodeBlock = condition[0].data.condition
-    #
-    #     step = sdfg.edges_between(last_state, guard)
-    #     assert len(step) == 1
-    #     step = step[0].data.assignments
-    #     assert len(step) == 1
-    #     itervar, step = next(iter(step.items()))
-    #
-    #     init = sdfg.edges_between(before_state, guard)
-    #     assert len(init) == 1
-    #     init = init[0].data.assignments
-    #     assert len(init) == 1
-    #     assert itervar in init
-    #     _, init = next(iter(init.items()))
-    #
-    #     # test_condition = dace.symbolic.pystr_to_symbolic(condition.as_string)
-    #
-    #     def subs(expr, var, val):
-    #         itersym = [sym for sym in expr.free_symbols if str(sym) == var][0]
-    #         return expr.subs({itersym: val})
-    #
-    #
-    #     iterval = init
-    #     while num_iterations < 3 and test_str_condition(test_condition, itervar, iterval):
-    #         test_condition = subs(test_condition, itervar, step)
-    #         num_iterations = num_iterations + 1
-    #
-    #     # peel first
-    #     prefetch_state= dsfg.add_state('prefetch_state')
-    #     peeled_first_state = graph.add_state('peeled_first_state')
-    #         # insert state
-    #     #     # move edge from before->guard to before->inserted state
-    #     #     # copy edge from loopend->guard state, put it at inserted->guard
-    #     # if self.peel_last:
-    #     #     # insert state
-    #     #     # move edge from guard->after to inserted->after state
-    #     #     # copy edge from loopend->guard state, put it at inserted->guard
-    #     #
-    #     #
-    #     #
-    #     # min_iterations = int(self.peel_first + self.peel_last)
-    #     # if num_iterations == min_iterations:
-    #     #     #remove loop states,
-    #     #     pass
->>>>>>> 233d2908
 
 
 @registry.autoregister
@@ -1486,17 +1382,6 @@
     _loop_state = dace.SDFGState()
     _guard_state = dace.SDFGState()
 
-<<<<<<< HEAD
-    array = Property(dtype=str,
-                     desc='Name of the array to replace by a register cache')
-
-    @staticmethod
-    def expressions():
-        sdfg = dace.SDFG('_')
-        before_state, loop_state, guard_state = (
-            BasicRegisterCache._before_state, BasicRegisterCache._loop_state,
-            BasicRegisterCache._guard_state)
-=======
     array = Property(dtype=str, desc="Name of the array to replace by a register cache")
 
     @staticmethod
@@ -1507,7 +1392,6 @@
             BasicRegisterCache._loop_state,
             BasicRegisterCache._guard_state,
         )
->>>>>>> 233d2908
         sdfg.add_nodes_from((before_state, loop_state, guard_state))
         sdfg.add_edge(before_state, guard_state, dace.InterstateEdge())
         sdfg.add_edge(guard_state, loop_state, dace.InterstateEdge())
@@ -1522,37 +1406,20 @@
         for state in states:
             for edge in state.edges():
                 src, dst = edge.src, edge.dst
-<<<<<<< HEAD
-                if (isinstance(src, nodes.AccessNode)
-                        and src.data == self.array
-                        or isinstance(dst, nodes.AccessNode)
-                        and dst.data == self.array):
-=======
                 if (
                     isinstance(src, nodes.AccessNode)
                     and src.data == self.array
                     or isinstance(dst, nodes.AccessNode)
                     and dst.data == self.array
                 ):
->>>>>>> 233d2908
                     yield edge.data
 
     def _get_loop_axis(self, loop_state, loop_var):
         def contains_loop_var(subset_range):
-<<<<<<< HEAD
-            return any(loop_var in {s.name
-                                    for s in r.free_symbols}
-                       for r in subset_range)
-
-        for memlet in self._buffer_memlets([loop_state]):
-            return [contains_loop_var(r)
-                    for r in memlet.subset.ranges].index(True)
-=======
             return any(loop_var in {s.name for s in r.free_symbols} for r in subset_range)
 
         for memlet in self._buffer_memlets([loop_state]):
             return [contains_loop_var(r) for r in memlet.subset.ranges].index(True)
->>>>>>> 233d2908
 
     def _get_buffer_size(self, state, loop_var, loop_axis):
         min_offset, max_offset = 1000, -1000
@@ -1567,12 +1434,7 @@
     def _replace_indices(self, states, loop_var, loop_axis, buffer_size):
         for memlet in self._buffer_memlets(states):
             rb, re, rs = memlet.subset.ranges[loop_axis]
-<<<<<<< HEAD
-            memlet.subset.ranges[loop_axis] = (rb % buffer_size,
-                                               re % buffer_size, rs)
-=======
             memlet.subset.ranges[loop_axis] = (rb % buffer_size, re % buffer_size, rs)
->>>>>>> 233d2908
 
     def apply(self, sdfg: dace.SDFG):
         before_state = sdfg.node(self.subgraph[self._before_state])
@@ -1588,46 +1450,24 @@
         array = sdfg.arrays[self.array]
         # TODO: generalize
         if array.shape[loop_axis] == array.total_size:
-<<<<<<< HEAD
-            array.shape = tuple(buffer_size if i == loop_axis else s
-                                for i, s in enumerate(array.shape))
-=======
             array.shape = tuple(
                 buffer_size if i == loop_axis else s for i, s in enumerate(array.shape)
             )
->>>>>>> 233d2908
             array.total_size = buffer_size
 
 
 @registry.autoregister_params(singlestate=True)
 class OnTheFlyMapFusion(Transformation):
-<<<<<<< HEAD
-    _first_map_entry = nodes.MapEntry(nodes.Map('', [], []))
-    _first_tasklet = nodes.Tasklet('')
-    _first_map_exit = nodes.MapExit(nodes.Map('', [], []))
-    _array_access = nodes.AccessNode('')
-    _second_map_entry = nodes.MapEntry(nodes.Map('', [], []))
-    _second_tasklet = nodes.Tasklet('')
-=======
     _first_map_entry = nodes.MapEntry(nodes.Map("", [], []))
     _first_tasklet = nodes.Tasklet("")
     _first_map_exit = nodes.MapExit(nodes.Map("", [], []))
     _array_access = nodes.AccessNode("")
     _second_map_entry = nodes.MapEntry(nodes.Map("", [], []))
     _second_tasklet = nodes.Tasklet("")
->>>>>>> 233d2908
 
     @staticmethod
     def expressions():
         return [
-<<<<<<< HEAD
-            sdutils.node_path_graph(OnTheFlyMapFusion._first_map_entry,
-                                    OnTheFlyMapFusion._first_tasklet,
-                                    OnTheFlyMapFusion._first_map_exit,
-                                    OnTheFlyMapFusion._array_access,
-                                    OnTheFlyMapFusion._second_map_entry,
-                                    OnTheFlyMapFusion._second_tasklet)
-=======
             sdutils.node_path_graph(
                 OnTheFlyMapFusion._first_map_entry,
                 OnTheFlyMapFusion._first_tasklet,
@@ -1636,33 +1476,19 @@
                 OnTheFlyMapFusion._second_map_entry,
                 OnTheFlyMapFusion._second_tasklet,
             )
->>>>>>> 233d2908
         ]
 
     @staticmethod
     def can_be_applied(graph, candidate, expr_index, sdfg, strict=False):
-<<<<<<< HEAD
-        first_map_entry = graph.node(
-            candidate[OnTheFlyMapFusion._first_map_entry])
-        first_tasklet = graph.node(candidate[OnTheFlyMapFusion._first_tasklet])
-        first_map_exit = graph.node(
-            candidate[OnTheFlyMapFusion._first_map_exit])
-=======
         first_map_entry = graph.node(candidate[OnTheFlyMapFusion._first_map_entry])
         first_tasklet = graph.node(candidate[OnTheFlyMapFusion._first_tasklet])
         first_map_exit = graph.node(candidate[OnTheFlyMapFusion._first_map_exit])
->>>>>>> 233d2908
         array_access = graph.node(candidate[OnTheFlyMapFusion._array_access])
 
         if len(first_map_exit.in_connectors) != 1:
             return False
 
-<<<<<<< HEAD
-        if (graph.in_degree(array_access) != 1
-                or graph.out_degree(array_access) != 1):
-=======
         if graph.in_degree(array_access) != 1 or graph.out_degree(array_access) != 1:
->>>>>>> 233d2908
             return False
         return True
 
@@ -1670,10 +1496,7 @@
     def _memlet_offsets(base_memlet, offset_memlet):
         """ Compute subset offset of `offset_memlet` relative to `base_memlet`.
         """
-<<<<<<< HEAD
-=======
-
->>>>>>> 233d2908
+
         def offset(base_range, offset_range):
             b0, e0, s0 = base_range
             b1, e1, s1 = offset_range
@@ -1681,20 +1504,11 @@
             return int(e1 - e0)
 
         return tuple(
-<<<<<<< HEAD
-            offset(b, o) for b, o in zip(base_memlet.subset.ranges,
-                                         offset_memlet.subset.ranges))
-
-    @staticmethod
-    def _update_map_connectors(state, array_access, first_map_entry,
-                               second_map_entry):
-=======
             offset(b, o) for b, o in zip(base_memlet.subset.ranges, offset_memlet.subset.ranges)
         )
 
     @staticmethod
     def _update_map_connectors(state, array_access, first_map_entry, second_map_entry):
->>>>>>> 233d2908
         """ Remove unused connector (of the to-be-replaced array) from second
             map entry, add new connectors to second map entry for the inputs
             used in the first map’s tasklets.
@@ -1708,12 +1522,7 @@
         # TODO: implement for the general case with random naming
         for edge in state.in_edges(first_map_entry):
             if second_map_entry.add_in_connector(edge.dst_conn):
-<<<<<<< HEAD
-                state.add_edge(edge.src, edge.src_conn, second_map_entry,
-                               edge.dst_conn, edge.data)
-=======
                 state.add_edge(edge.src, edge.src_conn, second_map_entry, edge.dst_conn, edge.data)
->>>>>>> 233d2908
 
     @staticmethod
     def _read_offsets(state, array_name, first_map_exit, second_map_entry):
@@ -1730,36 +1539,18 @@
             if edge.data.data == array_name:
                 second_map_entry.remove_out_connector(edge.src_conn)
                 state.remove_edge(edge)
-<<<<<<< HEAD
-                offset = OnTheFlyMapFusion._memlet_offsets(
-                    write_memlet, edge.data)
-=======
                 offset = OnTheFlyMapFusion._memlet_offsets(write_memlet, edge.data)
->>>>>>> 233d2908
                 offsets[offset].append(edge)
 
         return offsets
 
     @staticmethod
     def _copy_first_map_contents(state, first_map_entry, first_map_exit):
-<<<<<<< HEAD
-        nodes = list(
-            state.all_nodes_between(first_map_entry, first_map_exit) -
-            {first_map_entry})
-        new_nodes = [copy.deepcopy(node) for node in nodes]
-        for node in new_nodes:
-            state.add_node(node)
-        id_map = {
-            state.node_id(old): state.node_id(new)
-            for old, new in zip(nodes, new_nodes)
-        }
-=======
         nodes = list(state.all_nodes_between(first_map_entry, first_map_exit) - {first_map_entry})
         new_nodes = [copy.deepcopy(node) for node in nodes]
         for node in new_nodes:
             state.add_node(node)
         id_map = {state.node_id(old): state.node_id(new) for old, new in zip(nodes, new_nodes)}
->>>>>>> 233d2908
 
         def map(node):
             return state.node(id_map[state.node_id(node)])
@@ -1768,15 +1559,6 @@
             if edge.src in nodes or edge.dst in nodes:
                 src = map(edge.src) if edge.src in nodes else edge.src
                 dst = map(edge.dst) if edge.dst in nodes else edge.dst
-<<<<<<< HEAD
-                state.add_edge(src, edge.src_conn, dst, edge.dst_conn,
-                               copy.deepcopy(edge.data))
-
-        return new_nodes
-
-    def _replicate_first_map(self, sdfg, array_access, first_map_entry,
-                             first_map_exit, second_map_entry):
-=======
                 state.add_edge(src, edge.src_conn, dst, edge.dst_conn, copy.deepcopy(edge.data))
 
         return new_nodes
@@ -1784,64 +1566,38 @@
     def _replicate_first_map(
         self, sdfg, array_access, first_map_entry, first_map_exit, second_map_entry
     ):
->>>>>>> 233d2908
         """ Replicate tasklet of first map for reach read access in second map.
         """
         state = sdfg.node(self.state_id)
         array_name = array_access.data
         array = sdfg.arrays[array_name]
 
-<<<<<<< HEAD
-        read_offsets = self._read_offsets(state, array_name, first_map_exit,
-                                          second_map_entry)
-=======
         read_offsets = self._read_offsets(state, array_name, first_map_exit, second_map_entry)
->>>>>>> 233d2908
 
         # Replicate first map tasklets once for each read offset access and
         # connect them to other tasklets accordingly
         for offset, edges in read_offsets.items():
-<<<<<<< HEAD
-            nodes = self._copy_first_map_contents(state, first_map_entry,
-                                                  first_map_exit)
-=======
             nodes = self._copy_first_map_contents(state, first_map_entry, first_map_exit)
->>>>>>> 233d2908
             tmp_name = sdfg.temp_data_name()
             sdfg.add_scalar(tmp_name, array.dtype, transient=True)
             tmp_access = state.add_access(tmp_name)
 
             for node in nodes:
                 for edge in state.edges_between(node, first_map_exit):
-<<<<<<< HEAD
-                    state.add_edge(edge.src, edge.src_conn, tmp_access, None,
-                                   dace.Memlet(tmp_name))
-=======
                     state.add_edge(
                         edge.src, edge.src_conn, tmp_access, None, dace.Memlet(tmp_name)
                     )
->>>>>>> 233d2908
                     state.remove_edge(edge)
 
                 for edge in state.edges_between(first_map_entry, node):
                     memlet = copy.deepcopy(edge.data)
                     memlet.subset.offset(list(offset), negative=False)
                     second_map_entry.add_out_connector(edge.src_conn)
-<<<<<<< HEAD
-                    state.add_edge(second_map_entry, edge.src_conn, node,
-                                   edge.dst_conn, memlet)
-                    state.remove_edge(edge)
-
-            for edge in edges:
-                state.add_edge(tmp_access, None, edge.dst, edge.dst_conn,
-                               dace.Memlet(tmp_name))
-=======
                     state.add_edge(second_map_entry, edge.src_conn, node, edge.dst_conn, memlet)
                     state.remove_edge(edge)
 
             for edge in edges:
                 state.add_edge(tmp_access, None, edge.dst, edge.dst_conn, dace.Memlet(tmp_name))
->>>>>>> 233d2908
 
     def apply(self, sdfg: dace.SDFG):
         state = sdfg.node(self.state_id)
@@ -1851,17 +1607,6 @@
         array_access = state.node(self.subgraph[self._array_access])
         second_map_entry = state.node(self.subgraph[self._second_map_entry])
 
-<<<<<<< HEAD
-        self._update_map_connectors(state, array_access, first_map_entry,
-                                    second_map_entry)
-
-        self._replicate_first_map(sdfg, array_access, first_map_entry,
-                                  first_map_exit, second_map_entry)
-
-        state.remove_nodes_from(
-            state.all_nodes_between(first_map_entry, first_map_exit) |
-            {first_map_exit})
-=======
         self._update_map_connectors(state, array_access, first_map_entry, second_map_entry)
 
         self._replicate_first_map(
@@ -1870,5 +1615,4 @@
 
         state.remove_nodes_from(
             state.all_nodes_between(first_map_entry, first_map_exit) | {first_map_exit}
-        )
->>>>>>> 233d2908
+        )