# -*- coding: utf-8 -*-
#
# GT4Py - GridTools4Py - GridTools for Python
#
# Copyright (c) 2014-2021, ETH Zurich
# All rights reserved.
#
# This file is part the GT4Py project and the GridTools framework.
# GT4Py is free software: you can redistribute it and/or modify it under
# the terms of the GNU General Public License as published by the
# Free Software Foundation, either version 3 of the License, or any later
# version. See the LICENSE.txt file at the top-level directory of this
# distribution for a copy of the license or check <https://www.gnu.org/licenses/>.
#
# SPDX-License-Identifier: GPL-3.0-or-later

import collections
import math
import numbers
<<<<<<< HEAD
from types import SimpleNamespace
from typing import Any, Callable, Optional, Sequence, Tuple, Union
=======
from typing import Optional, Sequence
>>>>>>> 9831f6ef

import numpy as np

import gt4py.utils as gt_util
from gt4py.definitions import Index, Shape


try:
    import cupy as cp
    from cupy.lib.stride_tricks import as_strided
except ImportError:
    cp = None

import gt4py.ir as gt_ir
import gt4py.utils as gt_utils
from gt4py.storage.default_parameters import get_default_parameters
from gt4py.storage.definitions import (
    CudaManagedGPUStorage,
    ExplicitlyManagedGPUStorage,
    Storage,
    SyncState,
)


def idx_from_order(order):
    return list(np.argsort(order))


def check_mask(mask):
    if not gt_util.is_iterable_of(mask, bool) and mask is not None:
        raise TypeError("Mask must be an iterable of booleans.")


<<<<<<< HEAD
def normalize_shape(shape, mask=None):
=======
def normalize_shape(
    shape: Optional[Sequence[int]], mask: Optional[Sequence[bool]] = None
) -> Optional[Shape]:

>>>>>>> 9831f6ef
    check_mask(mask)

    if shape is None:
        return None
    if mask is None:
        mask = (True,) * len(shape)

    if sum(mask) != len(shape) and len(mask) != len(shape):
        raise ValueError(
            "len(shape) must be equal to len(mask) or the number of 'True' entries in mask."
        )

    if not gt_util.is_iterable_of(shape, numbers.Integral):
        raise TypeError("shape must be a tuple of ints or pairs of ints.")
    if any(o <= 0 for o in shape):
        raise ValueError("shape ({}) contains non-positive value.".format(shape))

    new_shape = list(shape)
    if sum(mask) < len(shape):
        new_shape = [int(h) for i, h in enumerate(new_shape) if mask[i]]

    return Shape(new_shape)


<<<<<<< HEAD
def is_cuda_managed(data):
    if hasattr(data, "__cuda_array_interface__"):
        attrs = cp.cuda.runtime.pointerGetAttributes(data.__cuda_array_interface__["data"][0])
        return attrs.devicePointer == attrs.hostPointer
    else:
        try:
            tmp_array = np.asarray(data)
        except Exception:
            return False
        else:
            try:
                attrs = cp.cuda.runtime.pointerGetAttributes(tmp_array.ctypes.data)
                return attrs.devicePointer == attrs.hostPointer and attrs.devicePointer != 0
            except Exception:
                return False


def normalize_halo(halo) -> Optional[Tuple[Tuple[int, int], ...]]:
    if halo is None:
=======
def normalize_default_origin(
    default_origin: Optional[Sequence[int]], mask: Optional[Sequence[bool]] = None
) -> Optional[Index]:

    check_mask(mask)

    if default_origin is None:
>>>>>>> 9831f6ef
        return None

    if not isinstance(halo, Sequence) or not all(
        (
            isinstance(h, numbers.Integral)
            or (
                isinstance(h, Sequence)
                and len(h) == 2
                and isinstance(h[0], numbers.Integral)
                and isinstance(h[1], numbers.Integral)
            )
        )
        for h in halo
    ):
        raise TypeError("halo must be a tuple of ints or pairs of ints.")
    halo = tuple(tuple(h) if isinstance(h, Sequence) else (h, h) for h in halo)

    if any(h[0] < 0 or h[1] < 0 for h in halo):
        raise ValueError("halo ({}) contains negative value.".format(halo))

<<<<<<< HEAD
    return tuple(halo)
=======
    return Index(new_default_origin)
>>>>>>> 9831f6ef


def compute_padded_shape(shape, items_per_alignment, order_idx):
    padded_shape = list(shape)
    if len(order_idx) > 0:
        padded_shape[order_idx[-1]] = int(
            math.ceil(padded_shape[order_idx[-1]] / items_per_alignment) * items_per_alignment
        )
    return padded_shape


def strides_from_padded_shape(padded_size, order_idx, itemsize):
    stride_accumulator = 1
    strides = [0] * len(padded_size)
    for idx in reversed(order_idx):
        strides[idx] = stride_accumulator * itemsize
        stride_accumulator = stride_accumulator * padded_size[idx]
    return list(strides)


def get_ptr(array):
    if isinstance(array, np.ndarray):
        return array.ctypes.data
    else:
        return array.data.ptr


def _reshape(array, strides, padded_shape):
    if isinstance(array, np.ndarray):
        field = np.reshape(array, padded_shape)
        if field.ndim > 0:
            field.strides = strides
    else:
        field = cp.reshape(array, padded_shape)
        if field.ndim > 0:
            field = as_strided(field, strides=strides)
    return field


def allocate(default_origin, shape, layout_map, dtype, alignment_bytes, allocate_f):
    dtype = np.dtype(dtype)
    assert (
        alignment_bytes % dtype.itemsize
    ) == 0, "Alignment must be a multiple of byte-width of dtype."
    itemsize = dtype.itemsize
    items_per_alignment = int(alignment_bytes / itemsize)

    if len(shape) == 0 or np.product(shape) == 0:
        array, raw_buffer = allocate_f(shape, dtype=dtype)
        return raw_buffer, array[...]

    order_idx = idx_from_order([i for i in layout_map if i is not None])
    padded_shape = compute_padded_shape(shape, items_per_alignment, order_idx)
    strides = strides_from_padded_shape(padded_shape, order_idx, itemsize)

    if len(order_idx) > 0:
        halo_offset = (
            int(math.ceil(default_origin[order_idx[-1]] / items_per_alignment))
            * items_per_alignment
            - default_origin[order_idx[-1]]
        )
    else:
        halo_offset = 0

    padded_size = int(np.prod(padded_shape))
    buffer_size = padded_size + items_per_alignment - 1
    array, raw_buffer = allocate_f(buffer_size, dtype=dtype)

    allocation_mismatch = int((get_ptr(array) % alignment_bytes) / itemsize)

    alignment_offset = (halo_offset - allocation_mismatch) % items_per_alignment
    field = _reshape(
        array[alignment_offset : alignment_offset + padded_size],  # noqa: E203
        strides,
        padded_shape,
    )
    field = field[tuple(slice(0, s, None) for s in shape)]
    return raw_buffer, field


def has_cpu_buffer(data):
    if data is None or isinstance(data, numbers.Number):
        return False
    elif hasattr(data, "__gt_data_interface__"):
        return "cpu" in data.__gt_data_interface__
    else:
        try:
            np.asarray(data)
        except Exception:
            try:
                tmp_array = cp.asarray(data)
                attrs = cp.cuda.runtime.pointerGetAttributes(tmp_array.data.ptr)
                return attrs.hostPointer == attrs.devicePointer
            except Exception:
                return False
        else:
            return True


def has_gpu_buffer(data):
    if data is None or isinstance(data, numbers.Number):
        return False
    elif hasattr(data, "__gt_data_interface__"):
        return "gpu" in data.__gt_data_interface__
    else:
        try:
            cp.asarray(SimpleNamespace(__cuda_array_interface__=data.__cuda_array_interface__))
        except Exception:
            try:
                cp.asarray(SimpleNamespace(__cuda_array_interface__=data.__array_interface__))
            except Exception:
                return False
            else:
                return True
        else:
            return True


def as_np_array(data):
    if data is None:
        return None
    if not has_cpu_buffer(data):
        return None

    if hasattr(data, "__gt_data_interface__"):
        return np.asarray(SimpleNamespace(__array_interface__=data.__gt_data_interface__["cpu"]))
    else:
        try:
            return np.asarray(data)
        except Exception:
            return np.asarray(SimpleNamespace(__array_interface__=data.__cuda_array_interface__))


def as_cp_array(data):
    if data is None:
        return None
    if not has_gpu_buffer(data):
        return None

    if hasattr(data, "__gt_data_interface__"):
        return cp.asarray(
            SimpleNamespace(__cuda_array_interface__=data.__gt_data_interface__["gpu"])
        )
    else:
        try:
            # cp.asarray(data) also accepts cpu buffers
            return cp.asarray(
                SimpleNamespace(__cuda_array_interface__=data.__cuda_array_interface__)
            )
        except Exception:
            # in case of managed storage, this doesn't raise
            return cp.asarray(SimpleNamespace(__cuda_array_interface__=data.__array_interface__))


def get_buffers(data, device_data):
    data_cpu = as_np_array(data)
    data_gpu = as_cp_array(data)
    device_data_cpu = as_np_array(device_data)
    device_data_gpu = as_cp_array(device_data)

    res_cpu = None
    res_gpu = None

    if device_data_gpu is not None:
        res_gpu = device_data_gpu
    else:
        res_gpu = data_gpu
    if data_cpu is not None:
        res_cpu = data_cpu
    else:
        res_cpu = device_data_cpu

    return res_cpu, res_gpu


def normalize_data_and_device_data(data, device_data, device, managed, copy):
    if isinstance(data, numbers.Number):
        if device_data is not None:
            raise ValueError("If data is a scalar, device_data must not be provided")
        return data, None

    cpu_buffer, gpu_buffer = get_buffers(data, device_data)

    return cpu_buffer, gpu_buffer


def _is_contiguous(data):
    all(
        (st % data.itemsize) == 0 and (st // data.itemsize) == sh
        for st, sh in zip(data.strides, data.shape)
    )


def parameter_lookup_and_normalize(
    *,
    aligned_index: Optional[Sequence[int]],
    alignment_size: Optional[int],
    data: Any,
    dims: Optional[Sequence[str]],
    copy: bool,
    defaults: Optional[str],
    device: Optional[str],
    device_data: Any = None,
    dtype: Any,
    halo: Optional[Sequence[Union[int, Tuple[int, int]]]],
    layout: Optional[Union[Callable, Sequence[int]]],
    managed: Optional[Union[bool, str]],
    shape: Optional[Sequence[int]] = None,
    sync_state: Optional[SyncState] = None,
    template: Any,
):
    if data is not None:

        if not isinstance(data, Storage) and not hasattr(data, "__gt_data_interface__"):
            try:
                np.asarray(data)
            except Exception:
                try:
                    cp.asarray(data)
                except Exception:
                    raise TypeError("'data' not understood as array")

    if device_data is not None:
        if not isinstance(device_data, Storage) and not hasattr(data, "__gt_data_interface__"):
            try:
                cp.asarray(device_data)
            except Exception:
                raise TypeError("'device_data' not understood as gpu array")

    if template is not None:
        if not isinstance(template, Storage) and not hasattr(template, "__gt_data_interface__"):
            try:
                tmp_array = np.asarray(template)
                assert "O" not in tmp_array.dtype.str
            except Exception:
                if not hasattr(template, "__cuda_array_interface__"):
                    raise TypeError("'template' not understood as array")
    if shape is not None:
        if not gt_utils.is_iterable_of(shape, numbers.Integral):
            raise TypeError("'shape' must be an iterable of integers")
        elif not all(map(lambda x: x >= 0, shape)):
            raise ValueError("shape contains negative values")
        shape = tuple(int(s) for s in shape)

    if defaults is not None:
        from .default_parameters import REGISTRY as default_parameter_registry

        if not isinstance(defaults, str):
            raise TypeError("'defaults' must be a string")
        elif defaults not in default_parameter_registry:
            raise ValueError(f"'defaults' must be in {list(default_parameter_registry.keys())}")

    if dtype is not None:
        if isinstance(dtype, gt_ir.DataType):
            dtype = dtype.dtype
        else:
            try:
                dtype = np.dtype(dtype)
            except Exception:
                raise TypeError("'dtype' not understood ")

    if dims is not None:
        if not gt_utils.is_iterable_of(
            dims, iterable_class=collections.abc.Sequence, item_class=(str, int)
        ) or not len(set(str(a) for a in dims)) == len(dims):
            raise TypeError("'axes' must be a sequence of unique characters or integers")
        for a in dims:
            if not str(a).isdecimal() and a not in ["I", "J", "K"]:
                raise ValueError(
                    f"'axes' must only contain integers or " f"characters in {['I', 'J', 'K']}"
                )
        dims = list(str(d) for d in dims)
    else:
        dims = ["I", "J", "K"]

    if alignment_size is not None:
        if not isinstance(alignment_size, int):
            raise TypeError("'alignment_size' must be an integer")
        if not alignment_size > 0:
            raise ValueError("'alignment_size' must be positive")
    if device not in [None, "cpu", "gpu"]:
        raise TypeError(f"device {device} not supported")

    if layout is not None:
        if not gt_utils.is_iterable_of(
            layout, numbers.Integral, iterable_class=collections.abc.Sequence
        ) and not callable(layout):
            raise TypeError(
                "'layout_map' must either be a sequence of integers"
                " or a callable returning such a sequence when given 'dims'"
            )

    if not isinstance(copy, bool):
        raise TypeError("'copy' must be a boolean")

    if managed is not None:
        if not isinstance(managed, str) and managed is not False:
            raise TypeError("'managed' must be a string or 'False'")
        elif managed not in ["cuda", "gt4py", False]:
            raise ValueError('\'managed\' must be in ["cuda", "gt4py", False]')
    if sync_state is not None:
        if not isinstance(sync_state, SyncState):
            raise TypeError("'sync_state' must be an instance of SyncState.")

    default_parameters = get_default_parameters(defaults) if defaults is not None else None
    if default_parameters is not None:
        if device is None:
            device = default_parameters.device
        if alignment_size is None:
            alignment_size = default_parameters.alignment_size
        if layout is None:
            layout = default_parameters.layout

    if device is None and template is not None:
        if has_gpu_buffer(template):
            device = "gpu"
        elif has_cpu_buffer(template):
            device = "cpu"

    if device is None and default_parameters is not None and default_parameters.device is not None:
        device = default_parameters.device

    if template is None:
        if data is not None and not isinstance(data, numbers.Number):
            template = data
        else:
            template = device_data

    data, device_data = normalize_data_and_device_data(data, device_data, device, managed, copy)

    if device is None:
        if device_data is not None:
            device = "gpu"
        else:
            device = "cpu"

    if template is None:
        if data is not None and not isinstance(data, numbers.Number):
            template = data
        elif device_data is not None:
            template = device_data
        else:
            template = None
    if device is None and template is not None:
        if isinstance(template, Storage):
            device = template.device
        else:
            if hasattr(data, "__cuda_array_interface__") or hasattr(
                device_data, "__cuda_array_interface__"
            ):
                device = "gpu"

    if template is not None:
        if dtype is None:
            dtype = template.dtype
        if managed is None:
            if isinstance(template, CudaManagedGPUStorage):
                managed = "cuda"
            elif isinstance(template, ExplicitlyManagedGPUStorage):
                managed = "gt4py"
            elif isinstance(template, Storage):
                managed = False
            elif cp is not None and is_cuda_managed(template):
                managed = "cuda"

    if shape is None:
        if template is not None:
            shape = template.shape
        elif data is not None and not isinstance(data, numbers.Number):
            shape = data.shape
        elif device_data is not None:
            shape = device_data.shape

    if isinstance(template, Storage):
        ndim = template.ndim
    elif isinstance(data, Storage):
        ndim = device_data.ndim
    elif isinstance(device_data, Storage):
        ndim = device_data.ndim
    elif shape is not None:
        ndim = len(shape)
    else:
        raise TypeError("not enough information to determine the number of dimensions")

    if template is not None and layout is None:
        if layout is None:
            layout = layout_from_strides(
                template.strides if template.strides is not None else tuple(range(ndim))
            )

    normalized_halo = normalize_halo(halo)
    if normalized_halo is None:
        normalized_halo = ((0, 0),) * ndim
    if aligned_index is None:
        aligned_index = tuple(int(h[0]) for h in normalized_halo)
    aligned_index = tuple(int(a) for a in aligned_index)

    if layout is not None:
        if not gt_utils.is_iterable_of(
            layout, iterable_class=collections.abc.Sequence, item_class=numbers.Integral
        ):
            assert callable(layout)
            layout = layout(dims)
            if not gt_utils.is_iterable_of(
                layout, iterable_class=collections.abc.Sequence, item_class=numbers.Integral
            ):
                raise TypeError(
                    f"'layout_map' did not return an iterable of integers for ndim={ndim}"
                )
        assert isinstance(layout, collections.abc.Sequence)
        tmp_layout: Sequence[int] = layout
        if (
            not all(item >= 0 for item in tmp_layout)
            or not all(item < len(tmp_layout) for item in tmp_layout)
            or not len(set(tmp_layout)) == len(tmp_layout)
        ):
            raise ValueError(
                "elements of layout map must be a permutation of (0, ..., len(layout_map))"
            )
        normalized_layout = tuple(int(p) for p in tmp_layout)
    else:
        normalized_layout = tuple(range(ndim))
    assert isinstance(ndim, int) and ndim >= 0

    if alignment_size is None:
        alignment_size = 1
    if aligned_index is None:
        aligned_index = ndim * (0,)
    if dtype is None:
        dtype = np.dtype("float64")
    if managed is None:
        managed = False

    if managed == "gt4py":
        if sync_state is None:
            if hasattr(template, "sync_state"):
                sync_state = template.sync_state
            else:
                sync_state = SyncState()

        if copy:
            state = sync_state.state
            sync_state = SyncState()
            sync_state.state = state

    assert gt_utils.is_iterable_of(shape, item_class=int, iterable_class=tuple)

    return dict(
        aligned_index=aligned_index,
        alignment_size=alignment_size,
        data=data,
        copy=copy,
        device=device,
        device_data=device_data,
        dtype=dtype,
        halo=normalized_halo,
        layout=normalized_layout,
        managed=managed,
        shape=shape,
        sync_state=sync_state,
    )


def allocate_cpu(aligned_index, shape, layout_map, dtype, alignment_bytes):
    def allocate_f(shape, dtype):
        raw_buffer = np.empty(shape, dtype)
        return raw_buffer, raw_buffer

    return allocate(aligned_index, shape, layout_map, dtype, alignment_bytes, allocate_f)


def allocate_gpu_cuda_managed(aligned_index, shape, layout_map, dtype, alignment_bytes):
    def allocate_f(shape, dtype):
        allocator = cp.cuda.get_allocator()
        cp.cuda.set_allocator(cp.cuda.malloc_managed)
        device_buffer = cp.empty(shape, dtype)
        array = _cpu_view(device_buffer)
        cp.cuda.set_allocator(allocator)
        return array, device_buffer

    return allocate(aligned_index, shape, layout_map, dtype, alignment_bytes, allocate_f)


def allocate_gpu_only(aligned_index, shape, layout_map, dtype, alignment_bytes):
    def allocate_f(shape, dtype):
        raw_buffer = cp.empty(shape, dtype)
        return raw_buffer, raw_buffer

    return allocate(aligned_index, shape, layout_map, dtype, alignment_bytes, allocate_f)


def allocate_gpu_gt4py_managed(aligned_index, shape, layout_map, dtype, alignment_bytes):
    cpu_buffers = allocate_cpu(aligned_index, shape, layout_map, dtype, alignment_bytes)
    gpu_buffers = allocate_gpu_only(aligned_index, shape, layout_map, dtype, alignment_bytes)
    return (*cpu_buffers, *gpu_buffers)


def _gpu_view(cpu_array):
    if 0 in cpu_array.shape:
        res = cp.asarray(cpu_array)
        return as_strided(res, shape=cpu_array.shape, strides=cpu_array.strides)
    array_interface = cpu_array.__array_interface__
    array_interface["version"] = 2
    array_interface["strides"] = cpu_array.strides
    array_interface.pop("offset", None)
    return cp.asarray(SimpleNamespace(__cuda_array_interface__=array_interface))


def _cpu_view(gpu_array):
    if 0 in gpu_array.shape:
        return gpu_array.get()
    array_interface = gpu_array.__cuda_array_interface__
    array_interface["version"] = 3
    return np.asarray(SimpleNamespace(__array_interface__=array_interface))


def is_compatible_layout(strides, shape, layout_map):
    if len(shape) < len(layout_map):
        return False

    layout_map = tuple(int(lm) for lm, sh in zip(layout_map, shape) if sh > 1)
    if strides is None:
        return tuple(int(lm) for lm in sorted(layout_map)) == layout_map
    else:
        strides = tuple(int(st) for st, sh in zip(strides, shape) if sh > 1)
        if len(strides) < len(layout_map):
            return False

    stride = 0
    for dim in reversed(np.argsort(layout_map)):
        if strides[dim] < stride:
            return False
        stride = strides[dim]
    return True


def layout_from_strides(strides):
    res = np.argsort(np.argsort(strides))
    res = -res + res.max()
    return tuple(int(r) for r in res)<|MERGE_RESOLUTION|>--- conflicted
+++ resolved
@@ -17,17 +17,13 @@
 import collections
 import math
 import numbers
-<<<<<<< HEAD
 from types import SimpleNamespace
 from typing import Any, Callable, Optional, Sequence, Tuple, Union
-=======
-from typing import Optional, Sequence
->>>>>>> 9831f6ef
 
 import numpy as np
 
 import gt4py.utils as gt_util
-from gt4py.definitions import Index, Shape
+from gt4py.definitions import Shape
 
 
 try:
@@ -56,14 +52,10 @@
         raise TypeError("Mask must be an iterable of booleans.")
 
 
-<<<<<<< HEAD
-def normalize_shape(shape, mask=None):
-=======
 def normalize_shape(
     shape: Optional[Sequence[int]], mask: Optional[Sequence[bool]] = None
 ) -> Optional[Shape]:
 
->>>>>>> 9831f6ef
     check_mask(mask)
 
     if shape is None:
@@ -88,7 +80,6 @@
     return Shape(new_shape)
 
 
-<<<<<<< HEAD
 def is_cuda_managed(data):
     if hasattr(data, "__cuda_array_interface__"):
         attrs = cp.cuda.runtime.pointerGetAttributes(data.__cuda_array_interface__["data"][0])
@@ -108,15 +99,6 @@
 
 def normalize_halo(halo) -> Optional[Tuple[Tuple[int, int], ...]]:
     if halo is None:
-=======
-def normalize_default_origin(
-    default_origin: Optional[Sequence[int]], mask: Optional[Sequence[bool]] = None
-) -> Optional[Index]:
-
-    check_mask(mask)
-
-    if default_origin is None:
->>>>>>> 9831f6ef
         return None
 
     if not isinstance(halo, Sequence) or not all(
@@ -137,11 +119,7 @@
     if any(h[0] < 0 or h[1] < 0 for h in halo):
         raise ValueError("halo ({}) contains negative value.".format(halo))
 
-<<<<<<< HEAD
     return tuple(halo)
-=======
-    return Index(new_default_origin)
->>>>>>> 9831f6ef
 
 
 def compute_padded_shape(shape, items_per_alignment, order_idx):
