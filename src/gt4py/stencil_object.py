# -*- coding: utf-8 -*-
import abc
import time
<<<<<<< HEAD
from types import SimpleNamespace
from typing import Callable, Optional
=======
import warnings
from typing import Tuple
>>>>>>> 9831f6ef

import numpy as np


try:
    import cupy as cp
except ImportError:
    cp = None
import gt4py.backend as gt_backend
import gt4py.ir as gt_ir
import gt4py.storage as gt_storage
<<<<<<< HEAD
import gt4py.storage.utils as gt_storage_utils
from gt4py.definitions import Index, Shape, normalize_domain, normalize_origin_mapping
=======
import gt4py.utils as gt_utils
from gt4py.definitions import (
    AccessKind,
    Boundary,
    CartesianSpace,
    DomainInfo,
    FieldInfo,
    Index,
    ParameterInfo,
    Shape,
    normalize_domain,
    normalize_origin_mapping,
)
>>>>>>> 9831f6ef


class StencilObject(abc.ABC):
    """Generic singleton implementation of a stencil function.

    This class is used as base class for the specific subclass generated
    at run-time for any stencil definition and a unique set of external symbols.
    Instances of this class do not contain any information and thus it is
    implemented as a singleton: only one instance per subclass is actually
    allocated (and it is immutable).
    """

    def __new__(cls, *args, **kwargs):
        if getattr(cls, "_instance", None) is None:
            cls._instance = object.__new__(cls)
        return cls._instance

    def __setattr__(self, key, value):
        raise AttributeError("Attempting a modification of an attribute in a frozen class")

    def __delattr__(self, item):
        raise AttributeError("Attempting a deletion of an attribute in a frozen class")

    def __eq__(self, other):
        return type(self) == type(other)

    def __str__(self):
        result = """
<StencilObject: {name}> [backend="{backend}"]
    - I/O fields: {fields}
    - Parameters: {params}
    - Constants: {constants}
    - Definition ({func}):
{source}
        """.format(
            name=self.options["module"] + "." + self.options["name"],
            backend=self.backend,
            fields=self.field_info,
            params=self.parameter_info,
            constants=self.constants,
            func=self.definition_func,
            source=self.source,
        )

        return result

    def __hash__(self):
        return int.from_bytes(type(self)._gt_id_.encode(), byteorder="little")

    # Those attributes are added to the class at loading time:
    _gt_id_: Optional[str] = None
    definition_func: Optional[Callable] = None

    @property
    @abc.abstractmethod
    def backend(self) -> str:
        pass

    @property
    @abc.abstractmethod
    def source(self):
        pass

    @property
    @abc.abstractmethod
    def domain_info(self):
        pass

    @property
    @abc.abstractmethod
    def field_info(self) -> dict:
        pass

    @property
    @abc.abstractmethod
    def parameter_info(self) -> dict:
        pass

    @property
    @abc.abstractmethod
    def constants(self) -> dict:
        pass

    @property
    @abc.abstractmethod
    def options(self) -> dict:
        pass

    @abc.abstractmethod
    def run(self, *args, **kwargs):
        pass

    @abc.abstractmethod
    def __call__(self, *args, **kwargs):
        pass

<<<<<<< HEAD
    def _get_max_domain(self, array_interfaces, origin):
        """Return the maximum domain size possible.
=======
    def _get_field_mask(self, field_name: str) -> Tuple[bool]:
        field_axes = self.field_info[field_name].axes
        return tuple(axis in field_axes for axis in CartesianSpace.names)

    def _get_max_domain(self, field_args, origin):
        """Return the maximum domain size possible
>>>>>>> 9831f6ef

        Parameters
        ----------
            array_interfaces: `dict`
                Mapping from field names to actually passed data arrays' array interfaces.

            origin: `{'field_name': [int * ndims]}`
                The origin for each field.


        Returns
        -------
            `Shape`: the maximum domain size.
        """
<<<<<<< HEAD
        max_domain = Shape([np.iinfo(np.uintc).max] * self.domain_info.ndims)
        shapes = {name: Shape(interface["shape"]) for name, interface in array_interfaces.items()}
        for name, shape in shapes.items():
            upper_boundary = Index(self.field_info[name].boundary.upper_indices)
            max_domain &= shape - (Index(origin[name]) + upper_boundary)
=======
        large_val = np.iinfo(np.uintc).max
        max_domain = Shape([large_val] * self.domain_info.ndims)
        for name, field in field_args.items():
            api_mask = self._get_field_mask(name)
            if isinstance(field, gt_storage.storage.Storage):
                storage_mask = tuple(field.mask)
                if storage_mask != api_mask:
                    raise ValueError(
                        f"The storage for '{name}' has mask '{storage_mask}', but the API signature expects '{api_mask}'"
                    )
            upper_boundary = self.field_info[name].boundary.upper_indices.filter_mask(api_mask)
            field_domain = Shape(field.shape) - (origin[name] + upper_boundary)
            max_domain &= Shape.from_mask(field_domain, api_mask, default=large_val)
>>>>>>> 9831f6ef
        return max_domain

    def _validate_args(self, array_interfaces, used_param_args, domain, origin):
        """Validate input arguments to _call_run.

        Raises
        -------
            ValueError
                If invalid data or inconsistent options are specified.

            TypeError
                If an incorrect field or parameter data type is passed.
        """
        # assert compatibility of fields with stencil
        for name, interface in array_interfaces.items():
            if gt_backend.from_name(self.backend).assert_specified_layout:
                if not gt_storage_utils.is_compatible_layout(
                    interface["strides"],
                    interface["shape"],
                    gt_backend.from_name(self.backend).storage_defaults.layout("IJK"),
                ):
                    raise ValueError(
                        f"The layout of the field '{name}' is not compatible with the backend."
                    )

<<<<<<< HEAD
            if (
                not gt_ir.DataType.from_dtype(np.dtype(interface["typestr"]))
                == self.field_info[name].dtype
            ):
                raise TypeError(
                    f"The dtype of field '{name}' is '{np.dtype(interface['typestr'])}' instead "
                    f"of '{self.field_info[name].dtype}'"
                )
=======
            if not gt_backend.from_name(self.backend).storage_info["is_compatible_type"](field):
                raise ValueError(
                    f"Field '{name}' has type '{type(field)}', which is not compatible with the '{self.backend}' backend."
                )
            elif type(field) is np.ndarray:
                warnings.warn(
                    "NumPy ndarray passed as field. This is discouraged and only works with constraints and only for certain backends.",
                    RuntimeWarning,
                )

            field_dtype = self.field_info[name].dtype
            if not field.dtype == field_dtype:
                raise TypeError(
                    f"The dtype of field '{name}' is '{field.dtype}' instead of '{field_dtype}'"
                )

            if isinstance(field, gt_storage.storage.Storage):
                field_mask = self._get_field_mask(name)
                storage_mask = tuple(field.mask)
                if storage_mask != field_mask:
                    raise ValueError(
                        f"The storage for '{name}' has mask '{storage_mask}', but the API signature expects '{field_mask}'"
                    )

                if not field.is_stencil_view:
                    raise ValueError(
                        f"An incompatible view was passed for field {name} to the stencil. "
                    )
>>>>>>> 9831f6ef

        # assert compatibility of parameters with stencil
        for name, parameter in used_param_args.items():
            if not type(parameter) == self.parameter_info[name].dtype:
                raise TypeError(
                    f"The type of parameter '{name}' is '{type(parameter)}' instead of "
                    f"'{self.parameter_info[name].dtype}'"
                )

        assert isinstance(array_interfaces, dict) and isinstance(used_param_args, dict)

        if len(domain) != self.domain_info.ndims:
            raise ValueError(f"Invalid 'domain' value '{domain}'")

        # check domain+halo vs field size
        if not domain > Shape.zeros(self.domain_info.ndims):
            raise ValueError(f"Compute domain contains zero sizes '{domain}')")

        max_domain = self._get_max_domain(array_interfaces, origin)
        if not domain <= max_domain:
            raise ValueError(
                f"Compute domain too large (provided: {domain}, maximum: {max_domain})"
            )
<<<<<<< HEAD
        for name, interface in array_interfaces.items():
            min_origin = self.field_info[name].boundary.lower_indices
=======
        for name, field in used_field_args.items():
            field_mask = self._get_field_mask(name)
            min_origin = self.field_info[name].boundary.lower_indices.filter_mask(field_mask)
            restricted_domain = domain.filter_mask(field_mask)
            upper_indices = self.field_info[name].boundary.upper_indices.filter_mask(field_mask)
>>>>>>> 9831f6ef
            if origin[name] < min_origin:
                raise ValueError(
                    f"Origin for field {name} too small. Must be at least {min_origin}, is "
                    f"{origin[name]}"
                )
            min_shape = tuple(
                o + d + h for o, d, h in zip(origin[name], restricted_domain, upper_indices)
            )
            if min_shape > interface["shape"]:
                raise ValueError(
                    f"Shape of field {name} is {interface['shape']} but must be at least "
                    f"{min_shape} for given domain and origin."
                )

    def _call_run(
        self, field_args, parameter_args, domain, origin, *, validate_args=True, exec_info=None
    ):
        """Check and preprocess the provided arguments (called by :class:`StencilObject` subclasses).

        Note that this function will always try to expand simple parameter values to
        complete data structures by repeating the same value as many times as needed.

        Parameters
        ----------
            field_args: `dict`
                Mapping from field names to actually passed data arrays.
                This parameter encapsulates `*args` in the actual stencil subclass
                by doing: `{input_name[i]: arg for i, arg in enumerate(args)}`

            parameter_args: `dict`
                Mapping from parameter names to actually passed parameter values.
                This parameter encapsulates `**kwargs` in the actual stencil subclass
                by doing: `{name: value for name, value in kwargs.items()}`

            domain : `Sequence` of `int`, optional
                Shape of the computation domain. If `None`, it will be used the
                largest feasible domain according to the provided input fields
                and origin values (`None` by default).

            origin :  `[int * ndims]` or {'field_name': [int * ndims]} , optional
                If a single offset is passed, it will be used for all fields.
                If a `dict` is passed, there could be an entry for each field.
                A special key '_all_' will represent the value to be used for all
                the fields not explicitly defined. If `None` is passed or it is
                not possible to assign a value to some field according to the
                previous rule, the value will be inferred from the global boundaries
                of the field. Note that the function checks if the origin values
                are at least equal to the `global_border` attribute of that field,
                so a 0-based origin will only be acceptable for fields with
                a 0-area support region.

            exec_info : `dict`, optional
                Dictionary used to store information about the stencil execution.
                (`None` by default).

        Returns
        -------
            `None`

        Raises
        -------
            ValueError
                If invalid data or inconsistent options are specified.
        """
        if exec_info is not None:
            exec_info["call_run_start_time"] = time.perf_counter()

        backend_cls = gt_backend.from_name(self.backend)
        compute_device = backend_cls.compute_device
        other_device = "cpu" if compute_device == "gpu" else "gpu"

        # Collect used arguments and parameters
        used_field_args = {
            name: field
            for name, field in field_args.items()
            if self.field_info.get(name, None) is not None
        }

        gt_data_interfaces = dict()
        array_interfaces = dict()
        for name, field in used_field_args.items():
            if hasattr(field, "__gt_data_interface__"):
                gt_data_interfaces[name] = field.__gt_data_interface__
            else:
                data_interface = dict()
                if gt_storage_utils.has_cpu_buffer(field):
                    data_interface["cpu"] = gt_storage_utils.as_np_array(field).__array_interface__
                if gt_storage_utils.has_gpu_buffer(field):
                    data_interface["gpu"] = gt_storage_utils.as_cp_array(
                        field
                    ).__cuda_array_interface__
                if len(data_interface) == 0:
                    raise ValueError("Field '{name}' not understood as buffer.")
                gt_data_interfaces[name] = data_interface

            if compute_device in gt_data_interfaces[name]:
                array_interface = gt_data_interfaces[name][compute_device]
            elif other_device in gt_data_interfaces[name]:
                array_interface = gt_data_interfaces[name][other_device]
            else:
                raise ValueError(
                    f"__gt_data_interface__ of field '{name}' does not contain 'cpu' "
                    "or 'gpu' key."
                )
            array_interfaces[name] = array_interface

        for name, field_info in self.field_info.items():
            if field_info is not None and used_field_args[name] is None:
                raise ValueError(f"Field '{name}' is None.")

        used_param_args = {
            name: param
            for name, param in parameter_args.items()
            if self.parameter_info.get(name, None) is not None
        }
        for name, parameter_info in self.parameter_info.items():
            if parameter_info is not None and used_param_args[name] is None:
                raise ValueError(f"Parameter '{name}' is None.")

        # Origins
        if origin is None:
            origin = {}
        else:
            origin = normalize_origin_mapping(origin)

<<<<<<< HEAD
        for name, interface in array_interfaces.items():
            origin.setdefault(
                name,
                origin["_all_"]
                if "_all_" in origin
                else tuple(
                    h
                    for h, _ in interface.get(
                        "halo", ((0, 0),) * len(self.field_info[name].boundary)
                    )
                ),
            )
=======
        for name, field in used_field_args.items():
            if "_all_" in origin:
                field_mask = self._get_field_mask(name)
                origin.setdefault(name, gt_ir.Index(origin["_all_"].filter_mask(field_mask)))
            else:
                storage_ndim = len(field.shape)
                api_ndim = len(self.field_info[name].axes)
                if storage_ndim != api_ndim:
                    raise ValueError(
                        f"The storage for '{name}' has {storage_ndim} dimensions, but the API signature expects {api_ndim}"
                    )
                origin.setdefault(name, gt_ir.Index(field.default_origin))
>>>>>>> 9831f6ef

        # Domain
        if domain is None:
            domain = self._get_max_domain(array_interfaces, origin)
            if any(axis_bound == np.iinfo(np.uintc).max for axis_bound in domain):
                raise ValueError(
                    "Compute domain could not be deduced. Specifiy the domain explicitly or "
                    "ensure you reference at least one field."
                )
        else:
            domain = normalize_domain(domain)

        if validate_args:
            self._validate_args(array_interfaces, used_param_args, domain, origin)

        buffers = dict()
        for name in field_args.keys():
            if name not in used_field_args:
                buffers[name] = None
            else:
                if compute_device in gt_data_interfaces[name]:
                    acquire = array_interfaces[name].get("acquire", None)
                    if acquire is not None:
                        acquire()
                    if compute_device == "gpu":
                        buffers[name] = gt_storage_utils.as_cp_array(
                            SimpleNamespace(__cuda_array_interface__=array_interfaces[name])
                        )
                    else:
                        buffers[name] = gt_storage_utils.as_np_array(
                            SimpleNamespace(__array_interface__=array_interfaces[name])
                        )
                else:
                    acquire = array_interfaces[name].get("acquire", None)
                    if acquire is not None:
                        acquire()
                    if compute_device == "gpu":
                        buffers[name] = gt_storage.storage(
                            np.asarray(SimpleNamespace(__array_interface__=array_interfaces[name])),
                            defaults=self.backend,
                            managed=False,
                        )._device_field

                    else:
                        buffers[name] = gt_storage.storage(
                            cp.asarray(
                                SimpleNamespace(__cuda_array_interface__=array_interfaces[name])
                            ),
                            defaults=self.backend,
                            managed=False,
                        )._field
        self.run(_domain_=domain, _origin_=origin, exec_info=exec_info, **buffers, **parameter_args)
        for name in used_field_args.keys():
            if compute_device not in gt_data_interfaces[name]:

                if compute_device == "gpu":
                    np.asarray(SimpleNamespace(__array_interface__=array_interfaces[name]))[
                        ...
                    ] = cp.asnumpy(buffers[name])
                else:
                    cp.asarray(SimpleNamespace(__cuda_array_interface__=array_interfaces[name]))[
                        ...
                    ] = cp.asarray(buffers[name])
            from gt4py.definitions import AccessKind

            if self.field_info[name].access == AccessKind.READ_WRITE:
                touch = array_interfaces[name].get("touch", None)
                if touch is not None:
                    touch()
            release = array_interfaces[name].get("release", None)
            if release is not None:
                release()

        if exec_info is not None:
            exec_info["call_run_end_time"] = time.perf_counter()<|MERGE_RESOLUTION|>--- conflicted
+++ resolved
@@ -1,13 +1,8 @@
 # -*- coding: utf-8 -*-
 import abc
 import time
-<<<<<<< HEAD
 from types import SimpleNamespace
-from typing import Callable, Optional
-=======
-import warnings
-from typing import Tuple
->>>>>>> 9831f6ef
+from typing import Callable, Optional, Tuple
 
 import numpy as np
 
@@ -19,24 +14,14 @@
 import gt4py.backend as gt_backend
 import gt4py.ir as gt_ir
 import gt4py.storage as gt_storage
-<<<<<<< HEAD
 import gt4py.storage.utils as gt_storage_utils
-from gt4py.definitions import Index, Shape, normalize_domain, normalize_origin_mapping
-=======
-import gt4py.utils as gt_utils
 from gt4py.definitions import (
-    AccessKind,
-    Boundary,
     CartesianSpace,
-    DomainInfo,
-    FieldInfo,
     Index,
-    ParameterInfo,
     Shape,
     normalize_domain,
     normalize_origin_mapping,
 )
->>>>>>> 9831f6ef
 
 
 class StencilObject(abc.ABC):
@@ -133,17 +118,12 @@
     def __call__(self, *args, **kwargs):
         pass
 
-<<<<<<< HEAD
+    def _get_field_mask(self, field_name: str) -> Tuple[bool, ...]:
+        field_axes = self.field_info[field_name].axes
+        return tuple(axis in field_axes for axis in CartesianSpace.names)
+
     def _get_max_domain(self, array_interfaces, origin):
         """Return the maximum domain size possible.
-=======
-    def _get_field_mask(self, field_name: str) -> Tuple[bool]:
-        field_axes = self.field_info[field_name].axes
-        return tuple(axis in field_axes for axis in CartesianSpace.names)
-
-    def _get_max_domain(self, field_args, origin):
-        """Return the maximum domain size possible
->>>>>>> 9831f6ef
 
         Parameters
         ----------
@@ -158,27 +138,16 @@
         -------
             `Shape`: the maximum domain size.
         """
-<<<<<<< HEAD
-        max_domain = Shape([np.iinfo(np.uintc).max] * self.domain_info.ndims)
+        large_val = np.iinfo(np.uintc).max
+        max_domain = Shape([large_val] * self.domain_info.ndims)
         shapes = {name: Shape(interface["shape"]) for name, interface in array_interfaces.items()}
         for name, shape in shapes.items():
-            upper_boundary = Index(self.field_info[name].boundary.upper_indices)
-            max_domain &= shape - (Index(origin[name]) + upper_boundary)
-=======
-        large_val = np.iinfo(np.uintc).max
-        max_domain = Shape([large_val] * self.domain_info.ndims)
-        for name, field in field_args.items():
             api_mask = self._get_field_mask(name)
-            if isinstance(field, gt_storage.storage.Storage):
-                storage_mask = tuple(field.mask)
-                if storage_mask != api_mask:
-                    raise ValueError(
-                        f"The storage for '{name}' has mask '{storage_mask}', but the API signature expects '{api_mask}'"
-                    )
-            upper_boundary = self.field_info[name].boundary.upper_indices.filter_mask(api_mask)
-            field_domain = Shape(field.shape) - (origin[name] + upper_boundary)
+            upper_boundary = Index(self.field_info[name].boundary.upper_indices).filter_mask(
+                api_mask
+            )
+            field_domain = Shape(shape) - (origin[name] + upper_boundary)
             max_domain &= Shape.from_mask(field_domain, api_mask, default=large_val)
->>>>>>> 9831f6ef
         return max_domain
 
     def _validate_args(self, array_interfaces, used_param_args, domain, origin):
@@ -198,13 +167,14 @@
                 if not gt_storage_utils.is_compatible_layout(
                     interface["strides"],
                     interface["shape"],
-                    gt_backend.from_name(self.backend).storage_defaults.layout("IJK"),
+                    gt_backend.from_name(self.backend).storage_defaults.layout(
+                        self.field_info[name].axes
+                    ),
                 ):
                     raise ValueError(
                         f"The layout of the field '{name}' is not compatible with the backend."
                     )
 
-<<<<<<< HEAD
             if (
                 not gt_ir.DataType.from_dtype(np.dtype(interface["typestr"]))
                 == self.field_info[name].dtype
@@ -213,36 +183,6 @@
                     f"The dtype of field '{name}' is '{np.dtype(interface['typestr'])}' instead "
                     f"of '{self.field_info[name].dtype}'"
                 )
-=======
-            if not gt_backend.from_name(self.backend).storage_info["is_compatible_type"](field):
-                raise ValueError(
-                    f"Field '{name}' has type '{type(field)}', which is not compatible with the '{self.backend}' backend."
-                )
-            elif type(field) is np.ndarray:
-                warnings.warn(
-                    "NumPy ndarray passed as field. This is discouraged and only works with constraints and only for certain backends.",
-                    RuntimeWarning,
-                )
-
-            field_dtype = self.field_info[name].dtype
-            if not field.dtype == field_dtype:
-                raise TypeError(
-                    f"The dtype of field '{name}' is '{field.dtype}' instead of '{field_dtype}'"
-                )
-
-            if isinstance(field, gt_storage.storage.Storage):
-                field_mask = self._get_field_mask(name)
-                storage_mask = tuple(field.mask)
-                if storage_mask != field_mask:
-                    raise ValueError(
-                        f"The storage for '{name}' has mask '{storage_mask}', but the API signature expects '{field_mask}'"
-                    )
-
-                if not field.is_stencil_view:
-                    raise ValueError(
-                        f"An incompatible view was passed for field {name} to the stencil. "
-                    )
->>>>>>> 9831f6ef
 
         # assert compatibility of parameters with stencil
         for name, parameter in used_param_args.items():
@@ -266,16 +206,11 @@
             raise ValueError(
                 f"Compute domain too large (provided: {domain}, maximum: {max_domain})"
             )
-<<<<<<< HEAD
         for name, interface in array_interfaces.items():
-            min_origin = self.field_info[name].boundary.lower_indices
-=======
-        for name, field in used_field_args.items():
             field_mask = self._get_field_mask(name)
             min_origin = self.field_info[name].boundary.lower_indices.filter_mask(field_mask)
             restricted_domain = domain.filter_mask(field_mask)
             upper_indices = self.field_info[name].boundary.upper_indices.filter_mask(field_mask)
->>>>>>> 9831f6ef
             if origin[name] < min_origin:
                 raise ValueError(
                     f"Origin for field {name} too small. Must be at least {min_origin}, is "
@@ -401,33 +336,21 @@
         else:
             origin = normalize_origin_mapping(origin)
 
-<<<<<<< HEAD
         for name, interface in array_interfaces.items():
-            origin.setdefault(
-                name,
-                origin["_all_"]
-                if "_all_" in origin
-                else tuple(
-                    h
-                    for h, _ in interface.get(
-                        "halo", ((0, 0),) * len(self.field_info[name].boundary)
-                    )
-                ),
-            )
-=======
-        for name, field in used_field_args.items():
             if "_all_" in origin:
                 field_mask = self._get_field_mask(name)
                 origin.setdefault(name, gt_ir.Index(origin["_all_"].filter_mask(field_mask)))
             else:
-                storage_ndim = len(field.shape)
+                storage_ndim = len(interface["shape"])
                 api_ndim = len(self.field_info[name].axes)
                 if storage_ndim != api_ndim:
                     raise ValueError(
                         f"The storage for '{name}' has {storage_ndim} dimensions, but the API signature expects {api_ndim}"
                     )
-                origin.setdefault(name, gt_ir.Index(field.default_origin))
->>>>>>> 9831f6ef
+                origin.setdefault(
+                    name,
+                    gt_ir.Index(tuple(h for h, _ in interface.get("halo", ((0, 0),) * api_ndim))),
+                )
 
         # Domain
         if domain is None:
