--- conflicted
+++ resolved
@@ -111,11 +111,8 @@
     Statement   = Decl
                 | Assign(target: Ref, value: Expr)
                 | If(condition: expr, main_body: BlockStmt, else_body: BlockStmt)
-<<<<<<< HEAD
                 | For(target: Decl, start: AxisBound | Expr, stop: AxisBound | Expr, body: BlockStmt)
-=======
                 | While(condition: expr, body: BlockStmt)
->>>>>>> 9fa835cb
                 | BlockStmt
 
     AxisBound(level: LevelMarker | VarRef, offset: int)
@@ -1040,30 +1037,6 @@
 dump_ir = IRNodeDumper.apply
 
 
-<<<<<<< HEAD
-def filter_nodes_dfs(root_node, node_type):
-    """Yield an iterator over the nodes of node_type inside root_node in DFS order."""
-    stack = [root_node]
-    while stack:
-        curr = stack.pop()
-        assert isinstance(curr, Node)
-
-        for node_class in curr.__class__.__mro__:
-            if node_class is node_type:
-                yield curr
-
-        for key, value in iter_attributes(curr):
-            if isinstance(curr, collections.abc.Iterable):
-                if isinstance(curr, collections.abc.Mapping):
-                    children = curr.values()
-                else:
-                    children = curr
-            else:
-                children = gt_utils.listify(value)
-
-            for value in filter(lambda x: isinstance(x, Node), children):
-                stack.append(value)
-=======
 def iter_nodes_of_type(root_node: Node, node_type: Type) -> Generator[Node, None, None]:
     """Yield an iterator over the nodes of node_type inside root_node in DFS order."""
 
@@ -1084,5 +1057,4 @@
             if isinstance(node, node_type):
                 yield node
 
-    yield from recurse(root_node)
->>>>>>> 9fa835cb
+    yield from recurse(root_node)