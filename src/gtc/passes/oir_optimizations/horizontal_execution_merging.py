--- conflicted
+++ resolved
@@ -37,20 +37,7 @@
         horizontal_executions = [result.horizontal_executions[0]]
         previous_reads, previous_writes = AccessCollector.apply(horizontal_executions[-1])
         for horizontal_execution in result.horizontal_executions[1:]:
-<<<<<<< HEAD
             current_reads, current_writes = AccessCollector.apply(horizontal_execution)
-            if {
-                field
-                for field, offsets in current_writes.items()
-                if field in previous_reads
-                and any(o[:2] != (0, 0) for o in offsets ^ previous_reads[field])
-            }:
-                raise GTCPreconditionError(
-                    expected="no write after read with horizontal offsets within a single vertical loop"
-                )
-=======
-            current_reads, current_writes = self.AccessCollector().visit(horizontal_execution)
->>>>>>> 54aad879
 
             conflicting = {
                 field
